package seedu.address.model;

import static org.junit.Assert.assertEquals;
import static org.junit.Assert.assertFalse;
import static org.junit.Assert.assertTrue;
import static seedu.address.model.Model.PREDICATE_SHOW_ALL_PDFS;
import static seedu.address.testutil.TypicalPdfs.SAMPLE_PDF_1;
import static seedu.address.testutil.TypicalPdfs.SAMPLE_PDF_2;

import java.nio.file.Path;
import java.nio.file.Paths;
import java.util.Arrays;

import org.junit.Rule;
import org.junit.Test;
import org.junit.rules.ExpectedException;

import seedu.address.commons.core.GuiSettings;
<<<<<<< HEAD
//import seedu.address.model.pdf.NameContainsKeywordsPredicate;
//import seedu.address.model.pdf.Pdf;
//import seedu.address.model.pdf.exceptions.PdfNotFoundException;
//import seedu.address.testutil.PdfBookBuilder;
//import seedu.address.testutil.PdfBuilder;
=======
import seedu.address.model.pdf.TagContainsKeywordsPredicate;
import seedu.address.model.pdf.exceptions.PdfNotFoundException;
import seedu.address.model.tag.Tag;
import seedu.address.testutil.PdfBookBuilder;
>>>>>>> a419f151

public class ModelManagerTest {
    @Rule
    public ExpectedException thrown = ExpectedException.none();

    private ModelManager modelManager = new ModelManager();

    @Test
    public void constructor() {
        assertEquals(new UserPrefs(), modelManager.getUserPrefs());
        assertEquals(new GuiSettings(), modelManager.getGuiSettings());
        assertEquals(new PdfBook(), new PdfBook(modelManager.getPdfBook()));
        assertEquals(null, modelManager.getSelectedPdf());
    }

    @Test
    public void setUserPrefs_nullUserPrefs_throwsNullPointerException() {
        thrown.expect(NullPointerException.class);
        modelManager.setUserPrefs(null);
    }

    @Test
    public void setUserPrefs_validUserPrefs_copiesUserPrefs() {
        UserPrefs userPrefs = new UserPrefs();
        userPrefs.setPdfBookFilePath(Paths.get("address/book/file/value"));
        userPrefs.setGuiSettings(new GuiSettings(1, 2, 3, 4));
        modelManager.setUserPrefs(userPrefs);
        assertEquals(userPrefs, modelManager.getUserPrefs());

        // Modifying userPrefs should not modify modelManager's userPrefs
        UserPrefs oldUserPrefs = new UserPrefs(userPrefs);
        userPrefs.setPdfBookFilePath(Paths.get("new/address/book/file/value"));
        assertEquals(oldUserPrefs, modelManager.getUserPrefs());
    }

    @Test
    public void setGuiSettings_nullGuiSettings_throwsNullPointerException() {
        thrown.expect(NullPointerException.class);
        modelManager.setGuiSettings(null);
    }

    @Test
    public void setGuiSettings_validGuiSettings_setsGuiSettings() {
        GuiSettings guiSettings = new GuiSettings(1, 2, 3, 4);
        modelManager.setGuiSettings(guiSettings);
        assertEquals(guiSettings, modelManager.getGuiSettings());
    }

    @Test
    public void setPdfBookFilePath_nullPath_throwsNullPointerException() {
        thrown.expect(NullPointerException.class);
        modelManager.setPdfBookFilePath(null);
    }

    @Test
    public void setPdfBookFilePath_validPath_setsAddressBookFilePath() {
        Path path = Paths.get("address/book/file/value");
        modelManager.setPdfBookFilePath(path);
        assertEquals(path, modelManager.getPdfBookFilePath());
    }

    @Test
    public void addPdf_nullPdf_throwsNullPointerException() {
        thrown.expect(NullPointerException.class);
        modelManager.addPdf(null);
    }

    @Test
    public void addPdf_validPdf_success() {
        modelManager.addPdf(SAMPLE_PDF_1);
        Model sampleModelManager = new ModelManager();
        sampleModelManager.addPdf(SAMPLE_PDF_1);
        assertEquals(modelManager, sampleModelManager);
    }

    @Test
    public void hasPdf_nullPdf_throwsNullPointerException() {
        thrown.expect(NullPointerException.class);
        modelManager.hasPdf(null);
    }

    @Test
    public void hasPdf_existingPdf_success() {
        modelManager.addPdf(SAMPLE_PDF_2);
        assertTrue(modelManager.hasPdf(SAMPLE_PDF_2));
    }

    @Test
    public void deletePdf_nullPdf_throwsNullPointerException() {
        thrown.expect(NullPointerException.class);
        modelManager.deletePdf(null);
    }

    @Test
    public void deletePdf_deleteExistingPdf_success() {
        modelManager.addPdf(SAMPLE_PDF_1);
        modelManager.deletePdf(SAMPLE_PDF_1);
        assertEquals(modelManager, new ModelManager());
    }

    @Test
    public void setPdf_nullPdf_throwsNullPointerException() {
        thrown.expect(NullPointerException.class);
        modelManager.setPdf(SAMPLE_PDF_1, null);

        thrown.expect(NullPointerException.class);
        modelManager.setPdf(null, SAMPLE_PDF_1);
    }

    @Test
    public void setPdf_pdfDoesNotExist_throwsPdfNotFoundException() {
        thrown.expect(PdfNotFoundException.class);
        modelManager.setPdf(SAMPLE_PDF_1, SAMPLE_PDF_2);
    }

    @Test
    public void setPdf_replaceExistingPdf_success() {
        modelManager.addPdf(SAMPLE_PDF_1);
        modelManager.setPdf(SAMPLE_PDF_1, SAMPLE_PDF_2);
        Model sampleModelManager = new ModelManager();
        sampleModelManager.addPdf(SAMPLE_PDF_2);
        assertEquals(modelManager, sampleModelManager);
    }

    @Test
    public void updateFilteredPdfList_filteredByTag_success() {
        Model sampleModelManager = new ModelManager();
        sampleModelManager.addPdf(SAMPLE_PDF_2);

        modelManager.addPdf(SAMPLE_PDF_1);
        modelManager.addPdf(SAMPLE_PDF_2);

        // valid Tag
        modelManager.updateFilteredPdfList(x -> x.getTags().contains(new Tag("CS2103T")));
        assertEquals(modelManager.getFilteredPdfList(), sampleModelManager.getFilteredPdfList());

        // invalid Tag
        modelManager.updateFilteredPdfList(x -> x.getTags().contains(new Tag("SERocks")));
        sampleModelManager.updateFilteredPdfList(x -> x.getTags().contains(new Tag("SERocks")));
        assertEquals(modelManager.getFilteredPdfList(), sampleModelManager.getFilteredPdfList());
    }

    @Test
    public void setSelectedPdf_pdfDoesNotExist_throwsNullPointerException() {
        thrown.expect(PdfNotFoundException.class);
        modelManager.setSelectedPdf(SAMPLE_PDF_1);
    }

    @Test
    public void setSelectedPdf_pdfExist_success() {
        modelManager.addPdf(SAMPLE_PDF_1);
        modelManager.setSelectedPdf(SAMPLE_PDF_1);

        Model sampleModelManager = new ModelManager();
        sampleModelManager.addPdf(SAMPLE_PDF_1);
        sampleModelManager.setSelectedPdf(SAMPLE_PDF_1);
        assertEquals(sampleModelManager.getSelectedPdf(), modelManager.getSelectedPdf());
    }

    @Test
    public void equals() {
<<<<<<< HEAD
        PdfBook addressBook = new PdfBookBuilder().withPdf(ALICE).withPdf(BENSON).build();
=======
        PdfBook pdfBook = new PdfBookBuilder().withPdf(SAMPLE_PDF_1).withPdf(SAMPLE_PDF_2).build();
>>>>>>> a419f151
        PdfBook differentAddressBook = new PdfBook();
        UserPrefs userPrefs = new UserPrefs();

        // same object -> returns true
        assertTrue(modelManager.equals(modelManager));

        // different types -> returns false
        assertFalse(modelManager.equals(SAMPLE_PDF_1));

        // null -> returns false
        assertFalse(modelManager.equals(null));

        // same values -> returns true
        modelManager = new ModelManager(pdfBook, userPrefs);
        ModelManager modelManagerCopy = new ModelManager(pdfBook, userPrefs);
        assertTrue(modelManager.equals(modelManagerCopy));

        // different selected pdf -> returns false
        modelManager.setSelectedPdf(SAMPLE_PDF_1);
        assertFalse(modelManager.equals(modelManagerCopy));

        // same filtered pdf list -> returns true
        modelManager.updateFilteredPdfList(x -> x.getTags().contains(new Tag("CS2103T")));
        modelManagerCopy.updateFilteredPdfList(x -> x.getTags().contains(new Tag("CS2103T")));
        assertTrue(modelManager.equals(modelManagerCopy));

        // same selected pdf -> returns true
        modelManager.setSelectedPdf(SAMPLE_PDF_2);
        modelManagerCopy.setSelectedPdf(SAMPLE_PDF_2);
        assertTrue(modelManager.equals(modelManagerCopy));

        // different addressBook -> returns false
        assertFalse(modelManager.equals(new ModelManager(differentAddressBook, userPrefs)));

        // different filteredList -> returns false
        String[] keywords = {"CS2103T", "w9"};
        modelManager.updateFilteredPdfList(new TagContainsKeywordsPredicate(Arrays.asList(keywords)));
        assertFalse(modelManager.equals(new ModelManager(pdfBook, userPrefs)));

        // resets modelManager to initial state for upcoming tests
        modelManager.updateFilteredPdfList(PREDICATE_SHOW_ALL_PDFS);

        // different userPrefs -> returns false
        UserPrefs differentUserPrefs = new UserPrefs();
        differentUserPrefs.setPdfBookFilePath(Paths.get("differentFilePath"));
        assertFalse(modelManager.equals(new ModelManager(pdfBook, differentUserPrefs)));
    }
}<|MERGE_RESOLUTION|>--- conflicted
+++ resolved
@@ -16,18 +16,10 @@
 import org.junit.rules.ExpectedException;
 
 import seedu.address.commons.core.GuiSettings;
-<<<<<<< HEAD
-//import seedu.address.model.pdf.NameContainsKeywordsPredicate;
-//import seedu.address.model.pdf.Pdf;
-//import seedu.address.model.pdf.exceptions.PdfNotFoundException;
-//import seedu.address.testutil.PdfBookBuilder;
-//import seedu.address.testutil.PdfBuilder;
-=======
 import seedu.address.model.pdf.TagContainsKeywordsPredicate;
 import seedu.address.model.pdf.exceptions.PdfNotFoundException;
 import seedu.address.model.tag.Tag;
 import seedu.address.testutil.PdfBookBuilder;
->>>>>>> a419f151
 
 public class ModelManagerTest {
     @Rule
@@ -189,11 +181,8 @@
 
     @Test
     public void equals() {
-<<<<<<< HEAD
-        PdfBook addressBook = new PdfBookBuilder().withPdf(ALICE).withPdf(BENSON).build();
-=======
         PdfBook pdfBook = new PdfBookBuilder().withPdf(SAMPLE_PDF_1).withPdf(SAMPLE_PDF_2).build();
->>>>>>> a419f151
+
         PdfBook differentAddressBook = new PdfBook();
         UserPrefs userPrefs = new UserPrefs();
 
