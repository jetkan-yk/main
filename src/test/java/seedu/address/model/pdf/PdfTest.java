package seedu.address.model.pdf;

import static org.junit.Assert.assertFalse;
import static org.junit.Assert.assertTrue;
import static seedu.address.logic.commands.CommandTestUtil.DEADLINE_JSON_COMPLETE;
import static seedu.address.logic.commands.CommandTestUtil.DIR_3_VALID;
import static seedu.address.logic.commands.CommandTestUtil.NAME_2_VALID;
import static seedu.address.logic.commands.CommandTestUtil.SIZE_3_VALID;
import static seedu.address.logic.commands.CommandTestUtil.TAG_VALID_CS2103T;
import static seedu.address.logic.commands.CommandTestUtil.TAG_VALID_LECTURE;
import static seedu.address.testutil.TypicalPdfs.SAMPLE_PDF_1;
import static seedu.address.testutil.TypicalPdfs.SAMPLE_PDF_1_DUPLICATE;
import static seedu.address.testutil.TypicalPdfs.SAMPLE_PDF_2;
import static seedu.address.testutil.TypicalPdfs.SAMPLE_PDF_3_ENCRYPTED;

import org.junit.Rule;
import org.junit.Test;
import org.junit.rules.ExpectedException;

import seedu.address.testutil.PdfBuilder;

public class PdfTest {
    @Rule
    public ExpectedException thrown = ExpectedException.none();

    @Test
    public void asObservableList_modifyList_throwsUnsupportedOperationException() {
        Pdf pdf = new PdfBuilder().build();
        thrown.expect(UnsupportedOperationException.class);
        pdf.getTags().remove(0);
    }

    @Test
    public void isSamePdf() {
        // same object -> returns true
        assertTrue(SAMPLE_PDF_1.isSamePdf(SAMPLE_PDF_1));

        // null -> returns false
        assertFalse(SAMPLE_PDF_1.isSamePdf(null));

        // different directory -> returns false
        Pdf comparisonPdf = new PdfBuilder(SAMPLE_PDF_1_DUPLICATE).build();
        assertFalse(SAMPLE_PDF_1.isSamePdf(comparisonPdf));

        // different name -> returns false
        comparisonPdf = new PdfBuilder(SAMPLE_PDF_1).withName(NAME_2_VALID).build();
        assertFalse(SAMPLE_PDF_1.isSamePdf(comparisonPdf));

        // same name, same phone, different attributes -> returns true
        comparisonPdf = new PdfBuilder(SAMPLE_PDF_1).withTags(TAG_VALID_CS2103T).build();
        assertTrue(SAMPLE_PDF_1.isSamePdf(comparisonPdf));

        // same name, same email, different attributes -> returns true
        comparisonPdf = new PdfBuilder(SAMPLE_PDF_2).withDeadline(DEADLINE_JSON_COMPLETE).build();
        assertTrue(SAMPLE_PDF_2.isSamePdf(comparisonPdf));
    }

    @Test
    public void equals() {
        // same values -> returns true
        Pdf acopy = new PdfBuilder(SAMPLE_PDF_1).build();
        assertTrue(SAMPLE_PDF_1.equals(acopy));

        // same object -> returns true
        assertTrue(SAMPLE_PDF_1.equals(SAMPLE_PDF_1));

        // null -> returns false
        assertFalse(SAMPLE_PDF_1.equals(null));

        // different type -> returns false
        assertFalse(SAMPLE_PDF_1.equals(5));

        // different pdf -> returns false
        assertFalse(SAMPLE_PDF_1.equals(SAMPLE_PDF_2));

        // different name -> returns false
        Pdf editedPdf = new PdfBuilder(SAMPLE_PDF_1).withName(NAME_2_VALID).build();
        assertFalse(SAMPLE_PDF_1.equals(editedPdf));

        // different directory -> returns false
        editedPdf = new PdfBuilder(SAMPLE_PDF_1).withDirectory(DIR_3_VALID).build();
        assertFalse(SAMPLE_PDF_1.equals(editedPdf));

        // different size -> returns false
        editedPdf = new PdfBuilder(SAMPLE_PDF_1).withSize(SIZE_3_VALID).build();
        assertFalse(SAMPLE_PDF_1.equals(editedPdf));

        // different deaedline -> returns false
        editedPdf = new PdfBuilder(SAMPLE_PDF_1).withDeadline(DEADLINE_JSON_COMPLETE).build();
        assertFalse(SAMPLE_PDF_1.equals(editedPdf));

        // different tags -> returns false
        editedPdf = new PdfBuilder(SAMPLE_PDF_1).withTags(TAG_VALID_LECTURE).build();
        assertFalse(SAMPLE_PDF_1.equals(editedPdf));
    }

    @Test
    public void isEncrypted() {
        // not encrypted pdf -> expected false
        assertFalse(SAMPLE_PDF_1.getIsEncrypted());

        //encrypted pdf -> expected true
<<<<<<< HEAD
        assertTrue(SAMPLE_PDF_ENCRYPTED.getIsEncrypted());
=======
        assertTrue(SAMPLE_PDF_3_ENCRYPTED.getIsEncryted());
>>>>>>> 8941771d
    }

}<|MERGE_RESOLUTION|>--- conflicted
+++ resolved
@@ -100,11 +100,7 @@
         assertFalse(SAMPLE_PDF_1.getIsEncrypted());
 
         //encrypted pdf -> expected true
-<<<<<<< HEAD
-        assertTrue(SAMPLE_PDF_ENCRYPTED.getIsEncrypted());
-=======
-        assertTrue(SAMPLE_PDF_3_ENCRYPTED.getIsEncryted());
->>>>>>> 8941771d
+        assertTrue(SAMPLE_PDF_3_ENCRYPTED.getIsEncrypted());
     }
 
 }