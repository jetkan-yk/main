--- conflicted
+++ resolved
@@ -51,11 +51,7 @@
         size = pdfToCopy.getSize();
         tags = new HashSet<>(pdfToCopy.getTags());
         deadline = pdfToCopy.getDeadline();
-<<<<<<< HEAD
-        isEncrypted = pdfToCopy.getIsEncryted();
-=======
         isEncrypted = pdfToCopy.getIsEncrypted();
->>>>>>> e4327eef
     }
 
     /**
