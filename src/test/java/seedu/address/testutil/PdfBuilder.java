package seedu.address.testutil;

import java.io.File;
import java.nio.file.Paths;
import java.util.HashSet;
import java.util.Set;

import seedu.address.logic.commands.CommandTestUtil;
import seedu.address.model.pdf.Deadline;
import seedu.address.model.pdf.Directory;
import seedu.address.model.pdf.Name;
import seedu.address.model.pdf.Pdf;
import seedu.address.model.pdf.Size;
import seedu.address.model.tag.Tag;
import seedu.address.model.util.SampleDataUtil;

/**
 * A utility class to help with building Pdf objects.
 */
public class PdfBuilder {

    private static final File DEFAULT_FILE = Paths.get(
            "src", "test", "data", "JsonAdaptedPdfTest", "CS2103T_Lecture3.pdf").toFile();
    private static final String DEFAULT_NAME = DEFAULT_FILE.getName();
    private static final String DEFAULT_DIRECTORY = DEFAULT_FILE.getParent();
    private static final String DEFAULT_SIZE = Long.toString(DEFAULT_FILE.length());
<<<<<<< HEAD
    private static final String DEFAULT_DEADLINE = CommandTestUtil.DEADLINE_JSON_NOT_DONE;
=======
    private static final String DEFAULT_DEADLINE = CommandTestUtil.DEADLINE_JSON_NOTDONE;
    private static final String DEADLINE_NEWLY_ADDED_FILE = "NEWLY ADDED";
>>>>>>> 77d25bcb

    private Name name;
    private Directory directory;
    private Size size;
    private Set<Tag> tags;
    private Deadline deadline;
    private boolean isEncrypted;

    public PdfBuilder() {
        name = new Name(DEFAULT_NAME);
        directory = new Directory(DEFAULT_DIRECTORY);
        size = new Size(DEFAULT_SIZE);
        tags = new HashSet<>();
        deadline = new Deadline(DEFAULT_DEADLINE);
        isEncrypted = false;
    }

    /**
     * Initializes the PdfBuilder with the data of {@code pdfToCopy}.
     */
    public PdfBuilder(Pdf pdfToCopy) {
        name = pdfToCopy.getName();
        directory = pdfToCopy.getDirectory();
        size = pdfToCopy.getSize();
        tags = new HashSet<>(pdfToCopy.getTags());
        deadline = pdfToCopy.getDeadline();
        isEncrypted = pdfToCopy.getIsEncrypted();
    }

    /**
     * Sets the {@code Name} of the {@code Pdf} that we are building.
     */
    public PdfBuilder withName(String name) {
        this.name = new Name(name);
        return this;
    }

    /**
     * Parses the {@code tags} into a {@code Set<Tag>} and set it to the {@code Pdf} that we are building.
     */
    public PdfBuilder withTags(String ... tags) {
        this.tags = SampleDataUtil.getTagSet(tags);
        return this;
    }

    /**
     *  Sets the {@code Directory} of the {@code Pdf} that we are building.
     */
    public PdfBuilder withDirectory(String location) {
        this.directory = new Directory(location);
        return this;
    }

    /**
     * Sets the {@code Size} of the {@code Pdf} that we are building.
     */
    public PdfBuilder withSize(String size) {
        this.size = new Size(size);
        return this;
    }

    /**
     * Sets the {@code Size} of the {@code Pdf} that we are building.
     */
    public PdfBuilder withEncrypted(boolean isEncrypted) {
        this.isEncrypted = isEncrypted;
        return this;
    }

    /**
     * Sets the {@code Deadline} of the {@code Pdf} that we are building.
     */
    public PdfBuilder withDeadline(String date) {
        if (date.equals(DEADLINE_NEWLY_ADDED_FILE)) {
            this.deadline = new Deadline();
        } else {
            this.deadline = new Deadline(date);
        }
        return this;
    }

    public Pdf build() {
        return new Pdf(name, directory, size, tags, deadline, isEncrypted);
    }
}<|MERGE_RESOLUTION|>--- conflicted
+++ resolved
@@ -24,12 +24,8 @@
     private static final String DEFAULT_NAME = DEFAULT_FILE.getName();
     private static final String DEFAULT_DIRECTORY = DEFAULT_FILE.getParent();
     private static final String DEFAULT_SIZE = Long.toString(DEFAULT_FILE.length());
-<<<<<<< HEAD
     private static final String DEFAULT_DEADLINE = CommandTestUtil.DEADLINE_JSON_NOT_DONE;
-=======
-    private static final String DEFAULT_DEADLINE = CommandTestUtil.DEADLINE_JSON_NOTDONE;
     private static final String DEADLINE_NEWLY_ADDED_FILE = "NEWLY ADDED";
->>>>>>> 77d25bcb
 
     private Name name;
     private Directory directory;
