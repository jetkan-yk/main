--- conflicted
+++ resolved
@@ -64,11 +64,7 @@
         logger.fine("Showing help page about the application.");
         //getRoot().show();
         try {
-<<<<<<< HEAD
-            Desktop.getDesktop().browse(Paths.get("docs", "HelpWindow.html")
-=======
             Desktop.getDesktop().browse(Paths.get("build", "docs", "html5", "HelpWindow.html")
->>>>>>> 2780baf0
                     .toAbsolutePath().toFile().toURI());
         } catch (IOException e) {
             e.printStackTrace();
