package seedu.address.model.pdf;

import static java.time.temporal.ChronoUnit.DAYS;

import java.time.DateTimeException;
import java.time.LocalDate;

/**
 * Represents a Pdf's address in the address book.
 * Guarantees: immutable;
 */
public class Deadline {
    public static final String MESSAGE_CONSTRAINTS = "Deadline can take any valid date, "
            + "and it should not be blank";
    private static final String PROPERTY_SEPARATOR_PREFIX = "/";
    private static final int PROPERTY_DATE_INDEX = 0;
<<<<<<< HEAD
    private static final int PROPERTY_STATUS_INDEX = 1;

    private final LocalDate date;
    private final DeadlineStatus status;
=======
    private static final int PROPERTY_ISMET_INDEX = 0;

    private final LocalDate date;
    private final boolean isMet;
>>>>>>> c1d67181

    /**
     * Constructs a valid {@code Deadline}.
     *
     */
    public Deadline() {
        this.date = LocalDate.MIN;
<<<<<<< HEAD
        this.status = DeadlineStatus.REMOVE;
=======
        this.isMet = false;
>>>>>>> c1d67181
    }

    /**
     * Constructs a valid {@code Deadline}. Specifically used for Json reading.
     * Interprets a deadline from its #toString() method.
     *
     */
    public Deadline(String jsonFormat) {
        this.date = LocalDate.parse(jsonFormat.split(Deadline.PROPERTY_SEPARATOR_PREFIX)[Deadline.PROPERTY_DATE_INDEX]);
<<<<<<< HEAD
        String stringStatus = jsonFormat.split(Deadline.PROPERTY_SEPARATOR_PREFIX)[Deadline.PROPERTY_STATUS_INDEX];
        switch(stringStatus) {
            case "REMOVE":
                this.status = DeadlineStatus.REMOVE;
                break;
            case "READY":
                this.status = DeadlineStatus.READY;
                break;
            case "COMPLETE":
                this.status = DeadlineStatus.COMPLETE;
                break;
            default:
                throw new AssertionError("Unknown DeadlineStatus " + stringStatus);
        }
=======
        this.isMet = Boolean.parseBoolean(jsonFormat
                .split(Deadline.PROPERTY_SEPARATOR_PREFIX)[Deadline.PROPERTY_ISMET_INDEX]);
>>>>>>> c1d67181
    }

    /**
     * Constructs a valid {@code Deadline}.
     *
     * @param date - Date of deadline
     * @param month - Month of Deadline
     * @param year - Year of Deadline
     * @throws DateTimeException - If Invalid input is detected (Invalid Date)
     */
    public Deadline(int date, int month, int year) throws DateTimeException {
        this.date = LocalDate.of(year, month, date);
<<<<<<< HEAD
        this.status = DeadlineStatus.READY;
=======
        this.isMet = false;
>>>>>>> c1d67181
    }

    /**
     * Constructs a valid {@code Deadline}.
     *
     * @param date - Date of deadline
     * @param month - Month of Deadline
     * @param year - Year of Deadline
     * @param isMet - Specifying if Deadline has been met.
     * @throws DateTimeException - If invalid input is detected
     */
<<<<<<< HEAD
    public Deadline(int date, int month, int year, DeadlineStatus status) throws DateTimeException {
        this.status = status;

        if (this.status == DeadlineStatus.REMOVE) {
            this.date = LocalDate.MIN;
        } else {
            this.date = LocalDate.of(year, month, date);
        }
=======
    public Deadline(int date, int month, int year, boolean isMet) throws DateTimeException {
        this.date = LocalDate.of(year, month, date);
        this.isMet = isMet;
>>>>>>> c1d67181
    }

    /**
     * Takes an existing deadline and parses its values while replacing its status with
     * user input.
     * @param existingDeadline - Existing Deadline whose status you want to change.
     * @param isMet - Status of the deadline
     */
<<<<<<< HEAD
    public Deadline(Deadline existingDeadline, DeadlineStatus status) {
=======
    public Deadline(Deadline existingDeadline, Boolean isMet) {
>>>>>>> c1d67181
        this(existingDeadline.date.getDayOfMonth(), existingDeadline.date.getMonthValue(),
                existingDeadline.date.getYear(), isMet);
    }

    /**
     * Returns the LocalDate object that represents
     * a pdf's deadline.
     *
     * @return date
     */
    public LocalDate getValue() {
        return this.date;
    }

    /**
     * Calculates the number of days to a particular deadline.
     *
     * @return - Number of Days to Deadline as long.
     */
    public long getDaysToDeadline() {
        return DAYS.between(LocalDate.now(), this.date);
    }

    /**
     * Returns the state of the Deadline.
     *
     * @return true or false depending on this.isDone
     */
<<<<<<< HEAD
    public boolean isDone() {
        return this.status == DeadlineStatus.COMPLETE;
=======
    public boolean isMet() {
        return this.isMet;
>>>>>>> c1d67181
    }

    /**
     * Returns true or false based on the existence of a deadline.
     *
     * @return - existence of localdate.
     */
    public boolean exists() {
<<<<<<< HEAD
        return !(this.status == DeadlineStatus.REMOVE);
=======
        return !(this.date.equals(LocalDate.MIN));
>>>>>>> c1d67181
    }

    @Override
    public int hashCode() {
        return date.hashCode();
    }

    @Override
    public String toString() {
        return new StringBuilder().append(this.date.toString())
                .append(Deadline.PROPERTY_SEPARATOR_PREFIX)
                .append(this.isMet)
                .toString();
    }

    @Override
    public boolean equals(Object other) {
        return other == this // short circuit if same object
                || (other instanceof Deadline); // instanceof handles nulls;
    }
}<|MERGE_RESOLUTION|>--- conflicted
+++ resolved
@@ -14,17 +14,11 @@
             + "and it should not be blank";
     private static final String PROPERTY_SEPARATOR_PREFIX = "/";
     private static final int PROPERTY_DATE_INDEX = 0;
-<<<<<<< HEAD
     private static final int PROPERTY_STATUS_INDEX = 1;
 
     private final LocalDate date;
     private final DeadlineStatus status;
-=======
-    private static final int PROPERTY_ISMET_INDEX = 0;
 
-    private final LocalDate date;
-    private final boolean isMet;
->>>>>>> c1d67181
 
     /**
      * Constructs a valid {@code Deadline}.
@@ -32,11 +26,7 @@
      */
     public Deadline() {
         this.date = LocalDate.MIN;
-<<<<<<< HEAD
         this.status = DeadlineStatus.REMOVE;
-=======
-        this.isMet = false;
->>>>>>> c1d67181
     }
 
     /**
@@ -46,7 +36,7 @@
      */
     public Deadline(String jsonFormat) {
         this.date = LocalDate.parse(jsonFormat.split(Deadline.PROPERTY_SEPARATOR_PREFIX)[Deadline.PROPERTY_DATE_INDEX]);
-<<<<<<< HEAD
+
         String stringStatus = jsonFormat.split(Deadline.PROPERTY_SEPARATOR_PREFIX)[Deadline.PROPERTY_STATUS_INDEX];
         switch(stringStatus) {
             case "REMOVE":
@@ -61,10 +51,6 @@
             default:
                 throw new AssertionError("Unknown DeadlineStatus " + stringStatus);
         }
-=======
-        this.isMet = Boolean.parseBoolean(jsonFormat
-                .split(Deadline.PROPERTY_SEPARATOR_PREFIX)[Deadline.PROPERTY_ISMET_INDEX]);
->>>>>>> c1d67181
     }
 
     /**
@@ -77,11 +63,7 @@
      */
     public Deadline(int date, int month, int year) throws DateTimeException {
         this.date = LocalDate.of(year, month, date);
-<<<<<<< HEAD
         this.status = DeadlineStatus.READY;
-=======
-        this.isMet = false;
->>>>>>> c1d67181
     }
 
     /**
@@ -90,10 +72,10 @@
      * @param date - Date of deadline
      * @param month - Month of Deadline
      * @param year - Year of Deadline
-     * @param isMet - Specifying if Deadline has been met.
+     * @param status - Specifying if Deadline has been met.
      * @throws DateTimeException - If invalid input is detected
      */
-<<<<<<< HEAD
+
     public Deadline(int date, int month, int year, DeadlineStatus status) throws DateTimeException {
         this.status = status;
 
@@ -102,26 +84,18 @@
         } else {
             this.date = LocalDate.of(year, month, date);
         }
-=======
-    public Deadline(int date, int month, int year, boolean isMet) throws DateTimeException {
-        this.date = LocalDate.of(year, month, date);
-        this.isMet = isMet;
->>>>>>> c1d67181
     }
 
     /**
      * Takes an existing deadline and parses its values while replacing its status with
      * user input.
      * @param existingDeadline - Existing Deadline whose status you want to change.
-     * @param isMet - Status of the deadline
+     * @param status - Status of the deadline
      */
-<<<<<<< HEAD
+
     public Deadline(Deadline existingDeadline, DeadlineStatus status) {
-=======
-    public Deadline(Deadline existingDeadline, Boolean isMet) {
->>>>>>> c1d67181
         this(existingDeadline.date.getDayOfMonth(), existingDeadline.date.getMonthValue(),
-                existingDeadline.date.getYear(), isMet);
+                existingDeadline.date.getYear(), status);
     }
 
     /**
@@ -148,13 +122,9 @@
      *
      * @return true or false depending on this.isDone
      */
-<<<<<<< HEAD
+
     public boolean isDone() {
         return this.status == DeadlineStatus.COMPLETE;
-=======
-    public boolean isMet() {
-        return this.isMet;
->>>>>>> c1d67181
     }
 
     /**
@@ -163,11 +133,7 @@
      * @return - existence of localdate.
      */
     public boolean exists() {
-<<<<<<< HEAD
         return !(this.status == DeadlineStatus.REMOVE);
-=======
-        return !(this.date.equals(LocalDate.MIN));
->>>>>>> c1d67181
     }
 
     @Override
@@ -179,7 +145,7 @@
     public String toString() {
         return new StringBuilder().append(this.date.toString())
                 .append(Deadline.PROPERTY_SEPARATOR_PREFIX)
-                .append(this.isMet)
+                .append(this.status)
                 .toString();
     }
 
