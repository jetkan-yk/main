package seedu.address.model.pdf;

import static seedu.address.commons.util.CollectionUtil.requireAllNonNull;

import java.nio.file.Paths;
import java.util.Collections;
import java.util.HashSet;
import java.util.Objects;
import java.util.Set;

import seedu.address.model.tag.Tag;

/**
 * Represents a Pdf in the address book.
 * Guarantees: details are present and not null, field values are validated, immutable.
 */
public class Pdf {

    // Identity fields
    private final Name name;
    private final Directory directory;
    private final Size size;
    private final Deadline deadline;

    // Data fields
    private final Set<Tag> tags = new HashSet<>();

    public Pdf(Name name, Directory directory, Size size, Set<Tag> tags) {
        requireAllNonNull(name, directory, size, tags);

        this.name = name;
        this.directory = directory;
        this.size = size;
        this.deadline = new Deadline();
        this.tags.addAll(tags);
    }

    public Pdf(Name name, Directory directory, Size size, Set<Tag> tags, Deadline deadline) {
        requireAllNonNull(name, directory, size, tags, deadline);

        this.name = name;
        this.directory = directory;
        this.size = size;
        this.deadline = deadline;
        this.tags.addAll(tags);
    }

    public Name getName() {
        return name;
    }

    public Directory getDirectory() {
        return directory;
    }

    public Size getSize() {
        return size;
    }

    public Deadline getDeadline() {
        return deadline;
    }

    /**
     * Returns an immutable tag set, which throws {@code UnsupportedOperationException}
     * if modification is attempted.
     */
    public Set<Tag> getTags() {
        return Collections.unmodifiableSet(tags);
    }

    /**
     * Returns true if both persons of the same name have at least one other identity field that is the same.
     * This defines a weaker notion of equality between two persons.
     */
    public boolean isSamePdf(Pdf otherPdf) {
        if (otherPdf == this) {
            return true;
        }

        return otherPdf != null
                && otherPdf.getName().equals(getName());
    }

    public boolean isValidPdf() {
        return Paths.get(this.directory.getDirectory(), this.name.getFullName()).toAbsolutePath().toFile().exists();
    }

    /**
     * Returns true if both persons have the same identity and data fields.
     * This defines a stronger notion of equality between two persons.
     */
    @Override
    public boolean equals(Object other) {
        if (other == this) {
            return true;
        }

        if (!(other instanceof Pdf)) {
            return false;
        }

        Pdf otherPdf = (Pdf) other;
        return otherPdf.getName().equals(getName())
                && otherPdf.getDirectory().equals(getDirectory())
                && otherPdf.getSize().equals(getSize())
                && otherPdf.getTags().equals(getTags());
    }

    @Override
    public int hashCode() {
        // use this method for custom fields hashing instead of implementing your own
        return Objects.hash(name, directory, size, tags);
    }

    @Override
    public String toString() {
        final StringBuilder builder = new StringBuilder();
        builder.append(getName())
                .append(getDirectory())
                .append(getSize())
<<<<<<< HEAD
                .append("Tags: ");
=======
                .append("\nDeadline: ")
                .append(getDeadline())
                .append("\nTags: ");
>>>>>>> cc4fbaa0
        getTags().forEach(builder::append);

        return builder.toString();
    }

}<|MERGE_RESOLUTION|>--- conflicted
+++ resolved
@@ -119,13 +119,7 @@
         builder.append(getName())
                 .append(getDirectory())
                 .append(getSize())
-<<<<<<< HEAD
                 .append("Tags: ");
-=======
-                .append("\nDeadline: ")
-                .append(getDeadline())
-                .append("\nTags: ");
->>>>>>> cc4fbaa0
         getTags().forEach(builder::append);
 
         return builder.toString();
