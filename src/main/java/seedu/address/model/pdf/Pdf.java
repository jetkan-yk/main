--- conflicted
+++ resolved
@@ -111,25 +111,12 @@
      * means that the file is already encrypted
      */
     private boolean isFileEncrypted(Name name, Directory directory) {
-<<<<<<< HEAD
-        PDDocument pd = null;
-        try {
-            pd = PDDocument.load(Paths.get(directory.getDirectory(), name.getFullName()).toFile());
-            return pd.isEncrypted();
-=======
         try (PDDocument pd = PDDocument.load(Paths.get(directory.getDirectory(), name.getFullName()).toFile())) {
             boolean isEncrypted = pd.isEncrypted();
             pd.close();
             return isEncrypted;
->>>>>>> 019f1464
         } catch (IOException ioe) {
             return true;
-        } finally {
-            try {
-                pd.close();
-            } catch (IOException e) {
-                //Do nothing if file is not loaded.
-            }
         }
     }
 
