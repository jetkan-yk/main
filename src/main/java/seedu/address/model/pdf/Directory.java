--- conflicted
+++ resolved
@@ -15,11 +15,7 @@
             + "and it should not be blank";
 
     /*
-<<<<<<< HEAD
-     * The address of the pdf file must not start with blackspace ,
-=======
      * The first character of the directory must not be a whitespace ,
->>>>>>> 899b8a4a
      */
     public static final String VALIDATION_REGEX = "[^\\s].*";
 
