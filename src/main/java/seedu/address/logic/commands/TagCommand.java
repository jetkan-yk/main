package seedu.address.logic.commands;

import static java.util.Objects.requireNonNull;
import static seedu.address.logic.parser.CliSyntax.PREFIX_TAG_ADD;
import static seedu.address.logic.parser.CliSyntax.PREFIX_TAG_NAME;
import static seedu.address.logic.parser.CliSyntax.PREFIX_TAG_REMOVE;
import static seedu.address.model.Model.PREDICATE_SHOW_ALL_PDFS;

import java.util.HashSet;
import java.util.List;
import java.util.Set;

import seedu.address.commons.core.Messages;
import seedu.address.commons.core.index.Index;
import seedu.address.logic.CommandHistory;
import seedu.address.logic.commands.exceptions.CommandException;
import seedu.address.model.Model;
import seedu.address.model.pdf.Pdf;
import seedu.address.model.tag.Tag;

/**
 * Tags a pdf identified using it's displayed index from the PDF book.
 */
public class TagCommand extends Command {
    public static final String COMMAND_WORD = "tag";

    public static final String MESSAGE_USAGE = COMMAND_WORD
            + ": Sets or removes tag(s) related to a selected pdf indicated "
            + "by the index number used in the displayed pdf list. "
            + "Parameters: INDEX (must be a positive integer) "
            + PREFIX_TAG_ADD + "/" + PREFIX_TAG_REMOVE + " " + PREFIX_TAG_NAME + "[TAG]\n"
            + "Example: " + COMMAND_WORD + " 1 " + PREFIX_TAG_ADD + " "
            + PREFIX_TAG_NAME + "CS2103T " + PREFIX_TAG_NAME + "SE\n"
            + "Example: " + COMMAND_WORD + " 2 " + PREFIX_TAG_REMOVE + " " + PREFIX_TAG_NAME + "School\n";
    public static final String MESSAGE_TAG_PDF_SUCCESS = "Edited tag for Pdf: %1$s";

    private final Index index;
    private final Set<Tag> tags;
    private Boolean isAddTag;

    public TagCommand(Index index, Set<Tag> tags, Boolean isAddTag) {
        requireNonNull(index);
        requireNonNull(tags);
        requireNonNull(isAddTag);

        this.index = index;
        this.tags = tags;
        this.isAddTag = isAddTag;
    }

    @Override
    public CommandResult execute(Model model, CommandHistory history) throws CommandException {
        requireNonNull(model);
        List<Pdf> lastShownList = model.getFilteredPdfList();

        if (index.getZeroBased() >= lastShownList.size()) {
            throw new CommandException(Messages.MESSAGE_INVALID_PDF_DISPLAYED_INDEX);
        }

        Pdf oPdf = lastShownList.get(index.getZeroBased());
        Pdf nPdf;
        if (isAddTag) {
            nPdf = TagCommand.getPdfWithNewTag(oPdf, tags);
        } else {
            nPdf = TagCommand.getPdfWithRemovedTag(oPdf, tags);
        }

        model.setPdf(oPdf, nPdf);
        model.updateFilteredPdfList(PREDICATE_SHOW_ALL_PDFS);
        model.commitPdfBook();

        return new CommandResult(String.format(MESSAGE_TAG_PDF_SUCCESS, nPdf.toString()));
    }

    public static Pdf getPdfWithNewTag(Pdf old, Set<Tag> tags) {
        Set<Tag> oTags = old.getTags();
        Set<Tag> nTags = new HashSet<>(oTags);
        nTags.addAll(tags);
        return new Pdf(old.getName(), old.getDirectory(), old.getSize(), nTags, old.getDeadline());
    }

    public static Pdf getPdfWithRemovedTag(Pdf old, Set<Tag> tags) {
        Set<Tag> oTags = old.getTags();
        Set<Tag> nTags = new HashSet<>(oTags);
        nTags.removeAll(tags);
        return new Pdf(old.getName(), old.getDirectory(), old.getSize(), nTags, old.getDeadline());
    }

    @Override
    public boolean equals(Object other) {
<<<<<<< HEAD
        // short circuit if same object
        if (other == this) {
            return true;
        }

        // instanceof handles nulls
        if (!(other instanceof TagCommand)) {
            return false;
        }

        // state check
        TagCommand e = (TagCommand) other;
        return index.equals(e.index) && tags.equals(e.tags) && isAddTag == e.isAddTag;
=======
        return other == this // short circuit if same object
                || (other instanceof TagCommand // instanceof handles nulls
                && index.equals(((TagCommand) other).index)
                && isAddTag.equals(((TagCommand) other).isAddTag)
                && tags.equals(((TagCommand) other).tags));
>>>>>>> 7ad26bf3
    }
}<|MERGE_RESOLUTION|>--- conflicted
+++ resolved
@@ -88,7 +88,6 @@
 
     @Override
     public boolean equals(Object other) {
-<<<<<<< HEAD
         // short circuit if same object
         if (other == this) {
             return true;
@@ -102,12 +101,5 @@
         // state check
         TagCommand e = (TagCommand) other;
         return index.equals(e.index) && tags.equals(e.tags) && isAddTag == e.isAddTag;
-=======
-        return other == this // short circuit if same object
-                || (other instanceof TagCommand // instanceof handles nulls
-                && index.equals(((TagCommand) other).index)
-                && isAddTag.equals(((TagCommand) other).isAddTag)
-                && tags.equals(((TagCommand) other).tags));
->>>>>>> 7ad26bf3
     }
 }