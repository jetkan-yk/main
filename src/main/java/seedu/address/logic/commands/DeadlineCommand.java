package seedu.address.logic.commands;

import static java.util.Objects.requireNonNull;
import static seedu.address.logic.commands.EditCommand.MESSAGE_EDIT_PDF_SUCCESS;
import static seedu.address.logic.parser.CliSyntax.PREFIX_DEADLINE_NEW;
import static seedu.address.model.Model.PREDICATE_SHOW_ALL_PDFS;

import java.util.List;

import seedu.address.commons.core.Messages;
import seedu.address.commons.core.index.Index;
import seedu.address.logic.CommandHistory;
import seedu.address.logic.commands.exceptions.CommandException;
import seedu.address.model.Model;
import seedu.address.model.pdf.Deadline;
import seedu.address.model.pdf.DeadlineStatus;
import seedu.address.model.pdf.Pdf;

/**
 * Edits the deadline of an existing pdf in the address book.
 */
public class DeadlineCommand extends Command {

    public static final String COMMAND_WORD = "deadline";

    public static final String MESSAGE_USAGE = COMMAND_WORD + ": Sets a deadline to a selected pdf indicated "
            + "by the index number used in the displayed pdf list. "
            + "Existing values will be overwritten by the input values.\n"
            + "Parameters: INDEX (must be a positive integer) "
            + "[" + PREFIX_DEADLINE_NEW + "DEADLINE] (In dd-mm-yyyy format)\n"
            + "Example: " + COMMAND_WORD + " 1 "
            + PREFIX_DEADLINE_NEW + "13-02-2020";

    private final Index index;
    private final Deadline deadline;
<<<<<<< HEAD
    private final DeadlineStatus status;
=======
    private final Boolean status;
>>>>>>> c1d67181

    public DeadlineCommand(Index index, Deadline deadline) {
        requireNonNull(index);
        requireNonNull(deadline);

        this.index = index;
        this.deadline = deadline;
<<<<<<< HEAD
        this.status = DeadlineStatus.READY;
    }

    public DeadlineCommand(Index index, Deadline deadline, DeadlineStatus status) {
=======
        this.status = null;
    }

    public DeadlineCommand(Index index, Deadline deadline, Boolean status) {
>>>>>>> c1d67181
        requireNonNull(index);
        requireNonNull(status);

        this.index = index;
        this.deadline = null;
        this.status = status;
    }

    @Override
    public CommandResult execute(Model model, CommandHistory history) throws CommandException {
        requireNonNull(model);
        List<Pdf> lastShownList = model.getFilteredPdfList();

        if (index.getZeroBased() >= lastShownList.size()) {
            throw new CommandException(Messages.MESSAGE_INVALID_PERSON_DISPLAYED_INDEX);
        }

        Pdf oPdf = lastShownList.get(this.index.getZeroBased());
        Pdf nPdf;

        if (deadline == null) {
            nPdf = DeadlineCommand.getPdfWithNewDeadline(oPdf, new Deadline(oPdf.getDeadline(), this.status));
        } else {
            nPdf = DeadlineCommand.getPdfWithNewDeadline(oPdf, this.deadline);
        }

        model.setPdf(oPdf, nPdf);
        model.updateFilteredPdfList(PREDICATE_SHOW_ALL_PDFS);
        model.commitPdfBook();

        return new CommandResult(String.format(MESSAGE_EDIT_PDF_SUCCESS, nPdf));
    }

    public static Pdf getPdfWithNewDeadline(Pdf old, Deadline deadline) {
        return new Pdf(old.getName(), old.getDirectory(), old.getSize(), old.getTags(), deadline);
    }
}<|MERGE_RESOLUTION|>--- conflicted
+++ resolved
@@ -33,11 +33,7 @@
 
     private final Index index;
     private final Deadline deadline;
-<<<<<<< HEAD
     private final DeadlineStatus status;
-=======
-    private final Boolean status;
->>>>>>> c1d67181
 
     public DeadlineCommand(Index index, Deadline deadline) {
         requireNonNull(index);
@@ -45,17 +41,10 @@
 
         this.index = index;
         this.deadline = deadline;
-<<<<<<< HEAD
         this.status = DeadlineStatus.READY;
     }
 
     public DeadlineCommand(Index index, Deadline deadline, DeadlineStatus status) {
-=======
-        this.status = null;
-    }
-
-    public DeadlineCommand(Index index, Deadline deadline, Boolean status) {
->>>>>>> c1d67181
         requireNonNull(index);
         requireNonNull(status);
 
