package seedu.address.logic.parser;

import static java.util.Objects.requireNonNull;
import static seedu.address.commons.core.Messages.MESSAGE_INVALID_COMMAND_FORMAT;
import static seedu.address.logic.parser.CliSyntax.PREFIX_DEADLINE_COMPLETE;
import static seedu.address.logic.parser.CliSyntax.PREFIX_DEADLINE_NEW;

import seedu.address.commons.core.index.Index;
import seedu.address.logic.commands.DeadlineCommand;
import seedu.address.logic.parser.exceptions.ParseException;
import seedu.address.model.pdf.Deadline;
import seedu.address.model.pdf.DeadlineStatus;

/**
 * Parses input arguments and creates a new DeleteCommand object
 */
public class DeadlineCommandParser implements Parser<DeadlineCommand> {

    /**
     * Parses the given {@code String} of arguments in the context of the DeadlineCommand
     * and returns an DeadlineCommand object for execution.
     * @throws ParseException if the user input does not conform the expected format
     */
    @Override
    public DeadlineCommand parse(String args) throws ParseException {
        requireNonNull(args);
        ArgumentMultimap argMultimap =
                ArgumentTokenizer.tokenize(args, PREFIX_DEADLINE_NEW, PREFIX_DEADLINE_COMPLETE);

        Index index;
        Deadline deadline = null;

        try {
            index = ParserUtil.parseIndex(argMultimap.getPreamble());
        } catch (ParseException pe) {
            throw new ParseException(String.format(MESSAGE_INVALID_COMMAND_FORMAT, DeadlineCommand.MESSAGE_USAGE), pe);
        }

        if (argMultimap.getValue(PREFIX_DEADLINE_NEW).isPresent()) {
            deadline = ParserUtil.parseDeadline(argMultimap.getValue(PREFIX_DEADLINE_NEW).get(),
<<<<<<< HEAD
                    DeadlineStatus.READY);
            return new DeadlineCommand(index, deadline);
        } else if (argMultimap.getValue(PREFIX_DEADLINE_COMPLETE).isPresent()) {
            System.out.println(argMultimap.getValue(PREFIX_DEADLINE_COMPLETE).get());
            return new DeadlineCommand(index, deadline, DeadlineStatus.COMPLETE);
        } else if (argMultimap.getValue(PREFIX_DEADLINE_REMOVE).isPresent()) {
            System.out.println(argMultimap.getValue(PREFIX_DEADLINE_REMOVE).get());
            return new DeadlineCommand(index, deadline, DeadlineStatus.REMOVE);
=======
                    argMultimap.getValue(PREFIX_DEADLINE_COMPLETE).isPresent());

            return new DeadlineCommand(index, deadline);
        } else if (argMultimap.getValue(PREFIX_DEADLINE_COMPLETE).isPresent()) {
            return new DeadlineCommand(index, deadline, argMultimap.getValue(PREFIX_DEADLINE_COMPLETE).isPresent());
>>>>>>> c1d67181
        } else {
            throw new ParseException("Missing Prefix(s)");
        }

    }
}<|MERGE_RESOLUTION|>--- conflicted
+++ resolved
@@ -4,6 +4,7 @@
 import static seedu.address.commons.core.Messages.MESSAGE_INVALID_COMMAND_FORMAT;
 import static seedu.address.logic.parser.CliSyntax.PREFIX_DEADLINE_COMPLETE;
 import static seedu.address.logic.parser.CliSyntax.PREFIX_DEADLINE_NEW;
+import static seedu.address.logic.parser.CliSyntax.PREFIX_DEADLINE_REMOVE;
 
 import seedu.address.commons.core.index.Index;
 import seedu.address.logic.commands.DeadlineCommand;
@@ -25,7 +26,7 @@
     public DeadlineCommand parse(String args) throws ParseException {
         requireNonNull(args);
         ArgumentMultimap argMultimap =
-                ArgumentTokenizer.tokenize(args, PREFIX_DEADLINE_NEW, PREFIX_DEADLINE_COMPLETE);
+                ArgumentTokenizer.tokenize(args, PREFIX_DEADLINE_NEW, PREFIX_DEADLINE_COMPLETE, PREFIX_DEADLINE_REMOVE);
 
         Index index;
         Deadline deadline = null;
@@ -37,9 +38,7 @@
         }
 
         if (argMultimap.getValue(PREFIX_DEADLINE_NEW).isPresent()) {
-            deadline = ParserUtil.parseDeadline(argMultimap.getValue(PREFIX_DEADLINE_NEW).get(),
-<<<<<<< HEAD
-                    DeadlineStatus.READY);
+            deadline = ParserUtil.parseDeadline(argMultimap.getValue(PREFIX_DEADLINE_NEW).get(), DeadlineStatus.READY);
             return new DeadlineCommand(index, deadline);
         } else if (argMultimap.getValue(PREFIX_DEADLINE_COMPLETE).isPresent()) {
             System.out.println(argMultimap.getValue(PREFIX_DEADLINE_COMPLETE).get());
@@ -47,13 +46,6 @@
         } else if (argMultimap.getValue(PREFIX_DEADLINE_REMOVE).isPresent()) {
             System.out.println(argMultimap.getValue(PREFIX_DEADLINE_REMOVE).get());
             return new DeadlineCommand(index, deadline, DeadlineStatus.REMOVE);
-=======
-                    argMultimap.getValue(PREFIX_DEADLINE_COMPLETE).isPresent());
-
-            return new DeadlineCommand(index, deadline);
-        } else if (argMultimap.getValue(PREFIX_DEADLINE_COMPLETE).isPresent()) {
-            return new DeadlineCommand(index, deadline, argMultimap.getValue(PREFIX_DEADLINE_COMPLETE).isPresent());
->>>>>>> c1d67181
         } else {
             throw new ParseException("Missing Prefix(s)");
         }
