--- conflicted
+++ resolved
@@ -39,18 +39,13 @@
         if (argMultimap.getValue(PREFIX_DEADLINE_NEW).isPresent()) {
             deadline = ParserUtil.parseDeadline(argMultimap.getValue(PREFIX_DEADLINE_NEW).get(),
                     Deadline.STATUS_READY);
-
             return new DeadlineCommand(index, deadline);
         } else if (argMultimap.getValue(PREFIX_DEADLINE_COMPLETE).isPresent()) {
-<<<<<<< HEAD
             System.out.println(argMultimap.getValue(PREFIX_DEADLINE_COMPLETE).get());
             return new DeadlineCommand(index, deadline, Deadline.STATUS_COMPLETE);
         } else if (argMultimap.getValue(PREFIX_DEADLINE_REMOVE).isPresent()) {
             System.out.println(argMultimap.getValue(PREFIX_DEADLINE_REMOVE).get());
             return new DeadlineCommand(index, deadline, Deadline.STATUS_REMOVE);
-=======
-            return new DeadlineCommand(index, deadline, argMultimap.getValue(PREFIX_DEADLINE_COMPLETE).isPresent());
->>>>>>> 76441ec4
         } else {
             throw new ParseException("Missing Prefix(s)");
         }
