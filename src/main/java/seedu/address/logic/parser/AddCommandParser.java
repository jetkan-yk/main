package seedu.address.logic.parser;

import static seedu.address.commons.core.Messages.MESSAGE_INVALID_COMMAND_FORMAT;
import static seedu.address.logic.parser.CliSyntax.PREFIX_FILE;

import java.io.File;
import java.util.HashSet;
import java.util.Optional;
import java.util.stream.Stream;

import seedu.address.logic.commands.AddCommand;
import seedu.address.logic.parser.exceptions.ParseException;
import seedu.address.model.pdf.Directory;
import seedu.address.model.pdf.Name;
import seedu.address.model.pdf.Pdf;
import seedu.address.model.pdf.Size;

/**
 * Parses input arguments and creates a new AddCommand object
 */
public class AddCommandParser implements Parser<AddCommand> {

    private static final String MESSAGE_NO_FILE_SELECTED = "No file selected";

    /**
     * Parses the given {@code String} of arguments in the context of the AddCommand
     * and returns an AddCommand object for execution.
     * @throws ParseException if the user input does not conform the expected format
     */
    public AddCommand parse(String args) throws ParseException {

        File file = null;

        ArgumentMultimap argMultimap =
                ArgumentTokenizer.tokenize(args, PREFIX_FILE);

        if (arePrefixesPresent(argMultimap, PREFIX_FILE)
                && argMultimap.getPreamble().isEmpty()) {

            if (argMultimap.getValue(PREFIX_FILE).isPresent()) {

                file = ParserUtil.parseFile(argMultimap.getValue(PREFIX_FILE).get());

            } else {
                throw new ParseException(String.format(MESSAGE_INVALID_COMMAND_FORMAT, AddCommand.MESSAGE_USAGE));
            }

        } else if (!arePrefixesPresent(argMultimap, PREFIX_FILE)
                && argMultimap.getPreamble().isEmpty()) {

            Optional<File> fileContainer = new AddGuiParser().selectPdf();

            if (!fileContainer.isPresent()) {
                throw new ParseException(AddCommandParser.MESSAGE_NO_FILE_SELECTED);
            } else {
                file = fileContainer.get();
            }

        } else if (!arePrefixesPresent(argMultimap, PREFIX_FILE)
                && !argMultimap.getPreamble().isEmpty()) {

            throw new ParseException(String.format(MESSAGE_INVALID_COMMAND_FORMAT, AddCommand.MESSAGE_USAGE));
        }

<<<<<<< HEAD
=======
        /*ArgumentMultimap argMultimap =
                ArgumentTokenizer.tokenize(args, PREFIX_FILE, PREFIX_TAG_NEW);
        if (!arePrefixesPresent(argMultimap, PREFIX_FILE)
                || !argMultimap.getPreamble().isEmpty()) {
            throw new ParseException(String.format(MESSAGE_INVALID_COMMAND_FORMAT, AddCommand.MESSAGE_USAGE));
        }*/

>>>>>>> 6dd5f247
        try {
            Name name = new Name(file.getName());
            Directory directory = new Directory(file.getParent());
            Size size = new Size(Long.toString(file.length()));

            Pdf pdf = new Pdf(name, directory, size, new HashSet<>());
            return new AddCommand(pdf);

        } catch (Exception e) {
            throw new ParseException(AddCommand.MESSAGE_INVALID_SELECTION);
        }
    }

    /**
     * Returns true if none of the prefixes contains empty {@code Optional} values in the given
     * {@code ArgumentMultimap}.
     */
    private static boolean arePrefixesPresent(ArgumentMultimap argumentMultimap, Prefix... prefixes) {
        return Stream.of(prefixes).allMatch(prefix -> argumentMultimap.getValue(prefix).isPresent());
    }
}<|MERGE_RESOLUTION|>--- conflicted
+++ resolved
@@ -62,16 +62,6 @@
             throw new ParseException(String.format(MESSAGE_INVALID_COMMAND_FORMAT, AddCommand.MESSAGE_USAGE));
         }
 
-<<<<<<< HEAD
-=======
-        /*ArgumentMultimap argMultimap =
-                ArgumentTokenizer.tokenize(args, PREFIX_FILE, PREFIX_TAG_NEW);
-        if (!arePrefixesPresent(argMultimap, PREFIX_FILE)
-                || !argMultimap.getPreamble().isEmpty()) {
-            throw new ParseException(String.format(MESSAGE_INVALID_COMMAND_FORMAT, AddCommand.MESSAGE_USAGE));
-        }*/
-
->>>>>>> 6dd5f247
         try {
             Name name = new Name(file.getName());
             Directory directory = new Directory(file.getParent());
