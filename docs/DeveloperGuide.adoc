= PDF++ - Developer Guide
:site-section: DeveloperGuide
:toc: left
:toc-title:
:toclevels: 2
:sectnums:
:imagesDir: images
:stylesDir: stylesheets
:xrefstyle: full
ifdef::env-github[]
:tip-caption: :bulb:
:note-caption: :information_source:
:warning-caption: :warning:
:experimental:
endif::[]
:repoURL: https://github.com/CS2103-AY1819S2-T12-4/main
:mainWindowURL: {repoURL}/blob/master/src/main/java/seedu/pdf/ui/MainWindow.java
:helpWindowTestURL: {repoURL}/blob/master/src/test/java/seedu/pdf/ui/HelpWindowTest.java

By: `Team T12-4`      Since: `Feb 2019`      Licence: `MIT`

== Introduction

=== Software Overview

* PDF++ is a all-in-one document management tool that allows users to easily manage and manipulate their files. +
_The current version of this application only deals with PDF files_.

* There are many unique features to the application such as the ability to search within the content of files,
merging several files togeter, setting of deadlines and many more. These features can be referred to within the
<<implementation, Implementation>> Section of this document.

=== Developer Guide Usage

* This document is for developers who aim to further improve upon the application or change it to suit the needs of
your target audience.
* Each feature and design component has its own sub-heading and can be referred through the links in the table-of-contents. +
They contain sufficient diagrams and detailed explanations that will be extremely useful to you.

== Setting up

This section will assist you in setting up the project for the first time in you computer. This will allow you to work
on the application without any issue in the future.

=== Prerequisites

. *JDK `9`* or later
+
[WARNING]
JDK `10` on Windows will fail to run tests in <<UsingGradle#Running-Tests, headless mode>> due to a https://github.com/javafxports/openjdk-jfx/issues/66[JavaFX bug].
Windows developers are highly recommended to use JDK `9`.

. *IntelliJ* IDE
+
[NOTE]
IntelliJ by default has Gradle and JavaFx plugins installed. +
Do not disable them. If you have disabled them, go to `File` > `Settings` > `Plugins` to re-enable them.


=== Setting up the project in your computer

. Fork this repo, and clone the fork to your computer
. Open IntelliJ (if you are not in the welcome screen, click `File` > `Close Project` to close the existing project dialog first)
. Set up the correct JDK version for Gradle
.. Click `Configure` > `Project Defaults` > `Project Structure`
.. Click `New...` and find the directory of the JDK
. Click `Import Project`
. Locate the `build.gradle` file and select it. Click `OK`
. Click `Open as Project`
. Click `OK` to accept the default settings
. Open a console and run the command `gradlew processResources` (Mac/Linux: `./gradlew processResources`). It should finish with the `BUILD SUCCESSFUL` message. +
This will generate all resources required by the application and tests.
. Open link:{mainWindowURL}[`MainWindow.java`] and check for any code errors
.. Due to an ongoing https://youtrack.jetbrains.com/issue/IDEA-189060[issue] with some of the newer versions of IntelliJ, code errors may be detected even if the project can be built and run successfully
.. To resolve this, place your cursor over any of the code section highlighted in red. Press kbd:[ALT + ENTER], and select `Add '--add-modules=...' to module compiler options` for each error
. Repeat this for the test folder as well (e.g. check link:{helpWindowTestURL}[`HelpWindowTest.java`] for code errors, and if so, resolve it the same way)

=== Verifying the setup

. Run the `seedu.pdf.MainApp` and try a few commands.
. <<Testing,Run the tests>> to ensure they all pass.

=== Configurations to do before writing code

==== Configuring the coding style

This project follows https://github.com/oss-generic/process/blob/master/docs/CodingStandards.adoc[oss-generic coding standards]. IntelliJ's default style is mostly compliant with ours but it uses a different import order from ours. To rectify,

. Go to `File` > `Settings...` (Windows/Linux), or `IntelliJ IDEA` > `Preferences...` (macOS)
. Select `Editor` > `Code Style` > `Java`
. Click on the `Imports` tab to set the order

* For `Class count to use import with '\*'` and `Names count to use static import with '*'`: Set to `999` to prevent IntelliJ from contracting the import statements
* For `Import Layout`: The order is `import static all other imports`, `import java.\*`, `import javax.*`, `import org.\*`, `import com.*`, `import all other imports`. Add a `<blank line>` between each `import`

Optionally, you can follow the <<UsingCheckstyle#, UsingCheckstyle.adoc>> document to configure Intellij to check style-compliance as you write code.

==== Setting up CI

Set up Travis to perform Continuous Integration (CI) for your fork. See <<UsingTravis#, UsingTravis.adoc>> to learn how to set it up.

After setting up Travis, you can optionally set up coverage reporting for your team fork (see <<UsingCoveralls#, UsingCoveralls.adoc>>).

[NOTE]
Coverage reporting could be useful for a team repository that hosts the final version but it is not that useful for your personal fork.

Optionally, you can set up AppVeyor as a second CI (see <<UsingAppVeyor#, UsingAppVeyor.adoc>>).

[NOTE]
Having both Travis and AppVeyor ensures your App works on both Unix-based platforms and Windows-based platforms (Travis is Unix-based and AppVeyor is Windows-based)

==== Getting started with coding

When you are ready to start coding,

1. Get some sense of the overall design by reading <<Design-Architecture>>.
2. Take a look at <<GetStartedProgramming>>.

== Design

This section allows you to visualise the application in a top-down view, where you are able to see the general
structure of the different components within PDF++.

[[Design-Architecture]]
=== Architecture

The *_Architecture Diagram_* given above explains the high-level design of the App. Given below is a quick overview of each component.

.Architecture Diagram
image::Architecture.png[width="600"]

[TIP]
The `.pptx` or `.xml` files used to create diagrams in this document can be found in the
link:{repoURL}/docs/diagrams/[diagrams] folder. To update a diagram, modify the diagram in
the pptx or xml file, select the objects of the diagram, and choose `Save as picture`.

`Main` has only one class called link:{repoURL}/src/main/java/seedu/pdf/MainApp.java[`MainApp`]. It is responsible for,

* At app launch: Initializes the components in the correct sequence, and connects them up with each other.
* At shut down: Shuts down the components and invokes cleanup method where necessary.

<<Design-Commons,*`Commons`*>> represents a collection of classes used by multiple other components.
The following class plays an important role at the architecture level:

* `LogsCenter` : Used by many classes to write log messages to the App's log file.

The rest of the App consists of four components.

* <<Design-Ui,*`UI`*>>: The UI of the PDF++ App.
* <<Design-Logic,*`Logic`*>>: The command executor.
* <<Design-Model,*`Model`*>>: Stores the data of the App in-memory.
* <<Design-Storage,*`Storage`*>>: Reads data from, and writes data to, the hard disk.

Each of the four components

* Defines its _API_ in an `interface` with the same name as the Component.
* Exposes its functionality using a `{Component Name}Manager` class.

For example, the `Logic` component (see the class diagram given below) defines it's API in the `Logic.java` interface and exposes its functionality using the `LogicManager.java` class.

.Class Diagram of the Logic Component
image::LogicClassDiagram.png[width="800"]

[discrete]
==== How the architecture components interact with each other

The _Sequence Diagram_ below shows how the components interact with each other for the scenario where the user issues the command `delete 1`.

.Component interactions for `delete 1` command

.Delete Image
image::SDforDeletePdf.png[width="800"]

The sections below give more details of each component.

[[Design-Ui]]
=== UI component

.Structure of the UI Component
image::UiClassDiagram.png[width="800"]

*API* : link:{repoURL}/blob/master/src/main/java/seedu/address/ui/Ui.java[`Ui.java`]

The UI consists of a `MainWindow` that is made up of parts e.g.`CommandBox`, `ResultDisplay`, `PdfListPanel`, `StatusBarFooter`, `BrowserPanel` etc. All these, including the `MainWindow`, inherit from the abstract `UiPart` class.

The `UI` component uses JavaFx UI framework. The layout of these UI parts are defined in matching `.fxml` files that are in the `src/main/resources/view` folder. For example, the layout of the link:{repoURL}/src/main/java/seedu/pdf/ui/MainWindow.java[`MainWindow`] is specified in link:{repoURL}/src/main/resources/view/MainWindow.fxml[`MainWindow.fxml`]

The `UI` component,

* Executes user commands using the `Logic` component.
* Listens for changes to `Model` data so that the UI can be updated with the modified data.

[[Design-Logic]]
=== Logic component

[[fig-LogicClassDiagram]]
.Structure of the Logic Component
image::LogicClassDiagram.png[width="800"]

*API* :
link:{repoURL}/src/main/java/seedu/pdf/logic/Logic.java[`Logic.java`]

.  `Logic` uses the `PdfBookParser` class to parse the user command.
.  This results in a `Command` object which is executed by the `LogicManager`.
.  The command execution can affect the `Model` (e.g. adding a pdf).
.  The result of the command execution is encapsulated as a `CommandResult` object which is passed back to the `Ui`.
.  In addition, the `CommandResult` object can also instruct the `Ui` to perform certain actions, such as displaying help to the user.

Given below is the Sequence Diagram for interactions within the `Logic` component for the `execute("delete 1")` API call.

.Interactions Inside the Logic Component for the `delete 1` Command
image::DeleteCommandSequenceDiagram.png[width="800"]

[[Design-Model]]
=== Model component

.Structure of the Model Component
image::ModelClassDiagram.png[width="800"]

*API* : link:{repoURL}/src/main/java/seedu/pdf/model/Model.java[`Model.java`]

The `Model`,

* stores a `UserPref` object that represents the user's preferences.
* stores the Pdf Book data.
* exposes an unmodifiable `ObservableList<Pdf>` that can be 'observed' e.g. the UI can be bound to this list so that the UI automatically updates when the data in the list change.
* does not depend on any of the other three components.

[NOTE]
As a more OOP model, we can store a `Tag` list in `Pdf Book`, which `Pdf` can reference. This would allow `Pdf Book` to only require one `Tag` object per unique `Tag`, instead of each `Pdf` needing their own `Tag` object. An example of how such a model may look like is given below. +

.OOP Diagram
image::ModelClassBetterOopDiagram.png[width="800"]

The Pdf Class Diagram below shows the structure of the Pdf class,
which is the most used class throughout the application.

.Pdf Class Diagram
image::PdfClassDiagram.png[width="300"]

[[Design-Storage]]
=== Storage component

.Structure of the Storage Component
image::StorageClassDiagram.png[width="800"]

*API* : link:{repoURL}/src/main/java/seedu/pdf/storage/Storage.java[`Storage.java`]

The `Storage` component,

* can save `UserPref` objects in json format and read it back.
* can save the Pdf Book data in json format and read it back.

[[Design-Commons]]
=== Common classes

Classes used by multiple components are in the `seedu.pdfbook.commons` package.

[#implementation]
== Implementation

This section describes some noteworthy details on how certain features are implemented.

* Items with `…`​ after them can be used multiple times including zero times e.g. `TAG...` can be used as `{nbsp}` (i.e. 0 times), `MyTag`, `TagA TagB TagC` etc.

// tag::add[]
=== Add Feature
==== Current Implementation

This feature is facilitated by both the *AddCommandParser* and *AddCommand*.
This feature adds the PDF file to the app using the path specified by your users.
Other features such as the <<Rename Feature>> and <<Open feature>> can only be performed on files that
are added to the application.

The *AddCommandParser* uses the prefixes defined in *CliSyntax* to identify the different types of arguments that are entered along with the
`add` command. These arguments will then be used to construct a new Pdf which will represent the Pdf to be added.

The implementation of the *AddCommand* execution can be summarised in the following activity diagram:

.Add Command Activity Diagram
image::AddCommandActivityDiagram.png[width="600"]

. The current PdfBook Model is checked to determine if identical Pdf has already been added.
.. If such a Pdf already exists, a *CommandException* will be thrown and the execution will be ended.
. The Pdf to be added is loaded into a third-party API to verify for any errors.
.. Pdf will be loaded as link:https://pdfbox.apache.org/docs/2.0.2/javadocs/org/apache/pdfbox/pdmodel/PDDocument.html[PDDocument],
which verifies the file that the user wishes to add to the program.
.. Created PDDocument will be closed after loading as it is unused.
.. Errors in adding the Pdf would throw *IOException*. Errors would most likely be due to:
... File not found at location
... Lack of user permissions to open file
... File has encryption
... File corruption
.. Thrown *IOException* is intercepted, a *CommandException* will be thrown and the execution will be ended.
. The Pdf is recorded in the Model and the changes are committed.
. *CommandResult* is returned upon successful execution.

==== Considerations

The implementation design of this feature was built upon the original implementation used by the
https://github.com/se-edu/addressbook-level4[addressbook]. As the application is primarily meant to be operated through the CLI, it was decided to continue using the same prefix for the
command input to keep its consistency.

Due to handling of files, additional checks have to be added such as the use of
https://pdfbox.apache.org/docs/2.0.1/javadocs/org/apache/pdfbox/pdmodel/PDDocument.html[_PDDocument_]
to ascertain that it is a `.pdf` file and that it can be used with https://pdfbox.apache.org/download.cgi#20x[_Apache PDFBox® library_] API.

==== Future Implementation

Currently PDF++ only supports PDF files, any other types of files will not be accepted.
As the goal of the application is to be the sole manager of files, the application will be upgraded to work
with all files in v2.0.

// end::add[]

// tag::open[]
=== Open feature
==== Current Implementation
The `open` feature is facilitated by both the *OpenCommandParser* and *OpenCommand*.
Essentially upon opening a Pdf that is tracked by the application, the user will be able to
execute the PDF with the operating system's default PDF reader application.

The Open feature has the following syntax:

[.big]#`open <INDEX>`#

* `<INDEX>` refers to the index of the `Pdf` that you wish to edit.

[NOTE]
The index value can be referenced from the list in the main application, or from the
result of the `Filter`, `Find` or `List` feature.

==== Feature Breakdown
Illustrated below is a sample usage scenario that provides a clear view to the inner
workings of the Open feature.

Step 1: The user launches an application with either an existing set of `Pdf` or a
new sample set of `Pdf` stored within as shown below.

Step 2: The user chooses a `Pdf` that they wish to open, in this case `a.pdf`, and
enters the `open` command into the CLI Interface, following the outlined Syntax as
illustrated below.

Step 3: Upon hitting enter to execute the command, the *OpenCommandParser* parses
the input in the following method:

* Extract the `INDEX` that is input that was entered by the user.
* Verify that it contains a valid integer.
** This is done by initialising the `Index` objects that verifies the above properties on
instantiation.
** If the supplied parameter is invalid a `ParseException` is thrown and the `open` command is
terminated.
* Upon successfully parsing the input `Index`, a `OpenCommand` object is created with the relevant index
and returned to the `LogicManager` for execution.

Step 4: The `LogicManager` attempts to execute the `OpenCommand` by supplying it the `model` and `commandHistory`.

Step 5: The `OpenCommand` checks that the supplied `Index` matches a `Pdf` in the model and sources for the
default application within the `Operating System` to open the file.

Step 6: Finally, the `OpenCommand` supplies the default application with the file-path of the `Pdf` to open
and returns a successful `CommandResult` to the `LogicManager`.

* Should there be any issue with the parsing of the `Pdf` due to invalid directories or a corrupted `Pdf` file,
the `CommandException` will be thrown and the `OpenCommand` will be terminated. A "Fail Message" will then be displayed to the user.

The implementation of the *OpenCommand* execution can be summarised in the following activity diagram:

.Open Command Activity Diagram
image::OpenCommandActivityDiagram.png[width="600"]

[NOTE]
For more information about the behaviour of sourcing for the default application to open the
Pdf, please refer to Java SE 9 class link:https://docs.oracle.com/javase/9/docs/api/java/awt/Desktop.html[Desktop].

// end::open[]

// tag::rename[]
=== Rename Feature
==== Current Implementation

The `rename` feature is facilitated by both the *RenameCommandParser* and *RenameCommand*.
Essentially upon adding a Pdf to be tracked by the application, the user will be able to
change certain attributes tied to the PDF such as the `Name` and tied to a particular Pdf.

.Rename Command Activity Diagram
image::RenameCommandActivityDiagram.png[width="600"]

// end::rename[]

// tag::move[]
=== Move feature
==== Current Implementation
The `move` feature is facilitated by both *MoveCommand* and *MoveCommandParser*.
This feature functions as a simplified version of <<Rename Feature>>, as in nature
it is making an edit to the directory of the file. However, in addition to making changes
to the directory in the application storage, it also ensures that the directory changes
are reflected in the local filesystem.

The design consideration into separating move as a new command from edit factored in the
purpose of the application; as a document manager, the term "edit" is synonymous with
making content or characteristic changes when it is applied in the context of documents.

The Move feature has the following syntax:

[.big]#`move`#

[.big]#`move <INDEX> <NEWDIRECTORY>`#

* `<INDEX>` refers to the index of the file that you wish to move.
* `<NEWDIRECTORY>` refers to the address of the new location the file is to be moved.
* Entering `move` without `<INDEX>` or  `<NEWDIRECTORY>` will open the default file
selection GUI for the user to select the file directly.

[NOTE]
The index value can be referenced from the list in the main application, or from the
result of the `Filter`, `Find` or `List` feature.

All parts of the syntax are required.

==== Feature breakdown
Illustrated below is a sample usage scenario that provides a clear view to the inner
workings of the `move` feature.

Step 1: From the main interface of the application, the user chooses a `Pdf` that
they wish to move, and enters the `move` command into the CLI Interface, following
the outlined Syntax as illustrated below.

.Step 1
image::MoveFeatureStep1.png[width="600"]

In this scenario, there is a file *document.pdf* in the windows _Desktop_ directory, and
the `move` command entered is intended for the file to be moved to the windows _Documents_
directory.

Step 2: After executing the command, the `MoveCommandParser` parses the input into
relevant objects that are required to be executed by the `MoveCommand` object. In
particular, it ensures that there are correctly two arguments passed as described in the
above Syntax. Upon parsing, the parser then creates a new `MoveCommand` that will execute
the user's input.

Step 3: The `MoveCommand` is then executed. Successful execution of the command would return
a *CommandResult* object, while unsuccessful execution due to validation failure will throw
a *CommandException*.
.Move Command Activity Diagram
image::MoveCommandActivityDiagram.png[width="600"]

// end::move[]

// tag::merge[]
[#merge-feature]
=== Merge feature
==== Current Implementation
The `merge` feature is facilitated by both *MergeCommand* and *MergeCommandParser*.
This feature utilises the
https://pdfbox.apache.org/download.cgi#20x[_Apache PDFBox® library_], specifically the
https://pdfbox.apache.org/docs/2.0.1/javadocs/org/apache/pdfbox/multipdf/PDFMergerUtility.html[_PDFMergerUtility_]
API to append two or more PDFs and create a new file with the merged content. As there will be one
additional file added to the application, this feature also implicitly performs <<Add Feature>> to add the new
PDF to the application.

The implementation of the *MergeCommand* execution can be summarised in the following activity diagram:

.Merge Command Activity Diagram
image::MergeCommandActivityDiagram.png[width="600"]

. The provided indices are checked to be valid i.e. referring to a specific Pdf in the PdfBook.
.. If there is at least one invalid index, a *CommandException* will be thrown and the execution will be ended.
. The required Pdfs are retrieved from the PdfBook based on indices.
. A File object is created for each Pdf which allows file operations to be performed on the Pdf.
. https://pdfbox.apache.org/docs/2.0.1/javadocs/org/apache/pdfbox/multipdf/PDFMergerUtility.html[_PDFMergerUtility_] is created. The directory must be set for the merged file prior to merging,
which also includes the name of the file. By default, the directory of the Pdf based on first index  is used.
. A unique name is created for the merged file and combined with the aforementioned directory to create the full directory for the merged file.
.. To avoid issues with duplicate name at the directory, the name is created based on hash code. The created name will also be verified unique at the directory - and changed if necessary.
. The Files will be loaded as https://pdfbox.apache.org/docs/2.0.1/javadocs/org/apache/pdfbox/pdmodel/PDDocument.html[_PDDocument_],
which is an indicator if the application can perform other operations on the Pdf that need it to be handled as a `.pdf` file.
.. Errors in accessing Pdf would throw *IOException*. Errors would most likely be due to:
... File not found at location
... Lack of user permissions to open file
... File has encryption
... File corruption
.. Thrown *IOException* is intercepted, a *CommandException* will be thrown and the execution will be ended.
. The Files are added to the PDFMergerUtility.
.. Errors in adding to PDFMergerUtility would throw *IOException*. The cause for error would be similar to above.
.. Thrown *IOException* is intercepted, a *CommandException* will be thrown and the execution will be ended.
. All loaded *PDDocument* are closed.
. A new Pdf is created to represented the merged file created.
. The Pdf is recorded in the Model and the changes are committed.
. *CommandResult* is returned upon successful execution.

This sequence diagram demonstrates the interactions involved from start of *MergeCommandParser* to end of *MergeCommand* execution:

.Merge Command Sequence Diagram
image::MergeCommandSequenceDiagram.png[width="600"]


==== Considerations

The default directory of the merged file is currently set to the directory of the first index of the files to be merged. There were considerations to make flexibility in the merge command input
to allow for the user to specify the desired directory of the merged file. As the current version of *_PDF++_* is focused on a working product, it was decided to simplify the command to focus on
the merge operation. Users can also make use of <<Move feature>> to move the file; such implementation is more intuitive if the user is going to be using the application for everyday needs.

For the merging of files, the current implementation involves adding all files to a single https://pdfbox.apache.org/docs/2.0.1/javadocs/org/apache/pdfbox/multipdf/PDFMergerUtility.html[_PDFMergerUtility_]
to merge together. One alternative to merging multiple files would be to create a separate *PDFMergerUtility* for every pair of files and merge the content recursively into a final merged file. The
advantage of this would be better stability in performance when merging multiple large files as there will be lesser workload on each *PDFMergerUtility*. However, this would undoubtedly cause the performance
to be slower as more merge operations are done overall. As the case of instability occurs only in very large files, it was decided to go with focus on performance.

==== Future Implementation

There are performance issues encountered when performing the merge operations with many files of large size. In future versions, the merge operation has to not only ensure
performance but stability as well. By v2.0, the merging will be able to support larger files without any concern for the application to freeze or crash while merging.
Currently, there are no means to make the merging operation perform faster due to the merging operation being performed through the
https://pdfbox.apache.org/docs/2.0.1/javadocs/org/apache/pdfbox/multipdf/PDFMergerUtility.html[_PDFMergerUtility_] API.

// end::merge[]

// tag::delete[]
=== Delete feature
==== Current Implementation
The `delete` feature is facilitated by both *DeleteCommand* and *DeleteCommandParser*.
This feature performs either a _soft_ or _hard_ remove operation on a file in the application
based on the index provided.

The implementation of the *DeleteCommand* execution can be summarised in the following activity diagram:

.Delete Command Activity Diagram
image::DeleteCommandActivityDiagram.png[width="600"]

* _Soft_ delete is defined as removing a file from the application but not from the local filesystem;
the physical file is left intact within the user's operating system, but the user will not be able to access or
use the features of the application on said file - unless it is added back to the application.
* _Hard_ delete is defined as removing a file both from the application and the local filesystem;
the physical file will be deleted and the user will not be able to access or perform any operations
on the file, either through the application or through the user's operating system.

[WARNING]
As of v1.4 there is no way to completely undo the _hard_ delete operation. When the file is deleted from the
filesystem, it is permanently erased. Even the <<Undo/Redo feature>> cannot help with this...

The `delete` feature has the following syntax:

[.big]#`delete <INDEX>`#

[.big]#`delete <INDEX> hard`#

* `<INDEX>` refers to the index of the file in the list that you wish to perform the `action` on.
* If the keyword `hard` is not specified, the _soft_ delete operation will be performed. Otherwise, the _hard_
delete operation will be performed.

[NOTE]
The index value can be referenced from the list in the main application, or from the
result of the `Filter`, `Find` or `List` feature.

==== Feature breakdown
Illustrated below is a sample usage scenario that provides a clear view to the inner
workings of the `delete` feature.

Step 1: From the main interface, the user chooses a file that they wish to delete, and
enters the `delete` command into the CLI Interface, following the outlined Syntax mentioned.

Step 2: Upon hitting enter to execute the command, the *DeleteCommandParser* parses
the input into relevant objects that are required to be executed by the *DeleteCommand*
object. Upon parsing, the parser then creates a new *DeleteCommand* that will execute the
user's input.

Step 3: The *DeleteCommand* is then executed. Successful execution will return a
*CommandResult* indicating that the changes has been made.

.Delete Command Activity Diagram
image::DeleteCommandActivityDiagram.png[width="600"]

.Delete Command Sequence Diagram
image::DeleteCommandSequenceDiagram.png[width="800"]

// end::delete[]

// tag::clear[]
=== Clear feature
==== Current Implementation
The `clear` feature is facilitated by both *ClearCommand* and *ClearCommandParser*.
This features removes all the PDF files that were previously stored in PDF++. It is similar to
the <<Delete feature>> in that it removes files from the application, with multiple files instead of
one at a time. However, it differs that it does not have the option to delete the file from the local
filesystem.

The `Clear` feature has to following syntax:

[.big]#`clear`#

* The `clear` command will be executed regardless if there is any invalid text that comes after the command
* All files will be removed from the application, but not from the local filesystem.

[NOTE]
Since the `clear` feature is very easily executed, if you have accidentally entered the `clear` command and
wish to revert the action, please refer to <<Undo/Redo feature>> for more information.

.Clear Command Activity Diagram.
image::ClearCommandActivityDiagram.png[width="600"]

// end::clear[]

// tag::deadline[]
=== Deadline feature
==== Current Implementation
The `deadline` feature is facilitated by both *DeadlineCommand* and *DeadlineCommandParser*
This feature allows you to set or remove deadlines of the file specified by you from PDF++.
The deadlines will be recorded and displayed both in the list of files as well as in the information panel
for each individual file.

The implementation of the *DeadlineCommand* execution can be summarised in the following activity diagram:

.Deadline Command Activity Diagram
image::DeadlineCommandActivityDiagram.png[width="600"]

. The provided index is checked to be valid i.e. referring to a specific Pdf in the PdfBook.
.. If the index is invalid, a *CommandException* will be thrown and the execution will be ended.
. The required Pdf is retrieved from the PdfBook based on the index.
. A duplicate Pdf of the required Pdf is created.
. For cases of assigning a new deadline,
.. The duplicate Pdf is assigned with new deadline attributes.
. For cases of setting an existing deadline as done or removed,
.. The existing deadline from the retrieved Pdf is tested to be a valid deadline.
... If the existing deadline is a valid deadline, the duplicate Pdf is assigned with new deadline attributes.
... If the existing deadline is not a valid deadline, a *CommandException* will be thrown and the execution will be ended.
. The duplicate Pdf with new deadline attributes is recorded in the Model and the changes are committed.
. *CommandResult* is returned upon successful execution.

This sequence diagram demonstrates the interactions involved from start of *DeadlineCommandParser* to end of *DeadlineCommand* execution:

.Deadline Command Sequence Diagram
image::DeadlineCommandSequenceDiagram.png[width="600"]

<<<<<<< HEAD
[TIP]
After a deadline has been added to the PDF file specified, the date will be color coded according to days
remaining from the current day until the deadline date.
=======
.Deadline Class Diagram
image::DeadlineClassDiagram.png[width="200"]

Step 1: From the main interface, the user chooses a file that they wish to set a deadline,
enters the `deadline` command into the CLI Interface, following the outlined Syntax mentioned.
>>>>>>> cba03cdf

==== Considerations

There are some discrepancy for the representation of a file without a deadline in the Jackson adapted storage and the Pdf book model.
In the Pdf book model, files without a deadline will be assigned with the default deadline whereas the date is set to
https://docs.oracle.com/javase/8/docs/api/java/time/LocalDate.html[_LocalDate.MIN_].
In the Jackson adapted storage, we simply set the deadline attribute of a file without a deadline as empty.
In our previous implementation, we used to assign the default date LocalDate.MIN to the deadline attribute in the Jackson adapted Storage
as well, however this might confuse the users if they read the _pdfplusplus.json_ and find out the non-existence deadline.
Besides, this implementation also makes the displaying process of deadlines through the UI tedious.

In order to comply with the two distinct representation of deadline model, we implemented a default deadline `toString` method that
prints the Pdf book model version, and a modified `toJsonString` that prints the Jackson adapted storage version of deadline.

==== Future Implementation

Our current color coded deadlines is predefined based on the due date from the current date. Suggested improvement for this area
would be providing user-defined color codes for a better user experience of our application.

// end::deadline[]

// tag::help[]
=== Help feature
==== Current Implementation
The `help` feature brings up the UserGuide in a browser window as a html file. Following other
features, the command is parsed and a *HelpCommand* object is created to be executed.

The `help` feature has to following syntax:

[.big]#`help`#

After execution, the user will be directed to the start of the _UserGuide.adoc_ as shown.
Users can reference from the UserGuide directly on how to navigate the guide.

.User Guide
image::UserGuide.png[width="600"]

// end::help[]

// tag::exit[]
=== Exit feature
==== Current Implementation
The `exit` feature is facilitated by *ExitCommand*. This feature allows you to exit from _PDF++_.

The `exit` feature has to following syntax:

[.big]#`exit`...#

* The `exit` command will be executed regardless if there is any invalid text that comes after the command

[NOTE]
Your files and commands are immediately stored after execution, and can be retrieved on
reopening the application.

// end::exit[]

// tag::list[]
=== List feature
==== Current Implementation
The list feature is facilitated by *ListCommand*.
This feature will display all of the files currently stored within the application at the
main interface. By default, all of the files will be displayed when the application is
started. However, the display of the interface can be changed to reflect the results of
<<find-feature, Find feature>> or <<filter-feature, Filter feature>>.

[NOTE]
Certain features such as <<merge-feature, Merge Feature>> rely on the index of the file(s) displayed on
the main interface. Since the `find` or `filter` feature would list a sample of all
the files at the main interface, no commands can be executed on the files not included in
the results. Hence, the `list` feature is added to allow for a "reset" of the view of the files.

The `List` feature has to following syntax:

[.big]#`list`#

// end::list[]

// tag::find[]
[#find-feature]
=== Find feature
==== Current Implementation
The `find` feature is facilitated by *FindCommand* and *FindCommandParser*.
This feature lists a subset of all the files in the application based on the keyword(s)
provided. Using the keyword(s), the application will check the names of all files, as
well as the content of the text within the files prior to revealing the results.

The `find` feature has to following syntax:

Format: [.big]#`find <KEYWORD> ...`#

* `<KEYWORD>` refers to the word that the application will use as reference to find
files. There must be at least one provided.

Example:
* `find Resume`
* `find Introduction`

==== Feature Breakdown

.Find Command Activity Diagram
image::FindCommandActivityDiagram.png[width="600"]

The following image briefly summarises the interactions of the `find` command with
some of its immediate components.

.General Internal Illustration of Find Command.
image::FindCommandSequenceDiagram.png[width="600"]

When the user enters the CLI Input for the find command, the command is first passed
from the `LogicManager` to the `PdfBookParser` will carry out the following steps.

1. The user inputs a request to `find` a keyword within the files of the application.
e.g. `find keyword`.
2. The `PdfBookParser` creates a new `FindCommandParser` upon recognising that the user
wishes to use the `find` feature.
3. Parse method within the `FindCommandParser` would create a `NameContainsKeywordPredicate` which will allow
  the `Model` to filter its list of files to show the user the requested files.
4. Finally, the `FindCommand` object is returned to the `LogicManager`.

Upon receiving the `FindCommand` from the `PdfBookParser` the following steps are carried out.

1. The `execute` method is invoked from the `LogicManager` with the parameters of `model` and `history`.
2. The `model` then uses the `NameContainsKeywordPredicate` and runs the `test` method to check each file and
verify that it fulfils the predicate. This is so that the `model` can update itself to present the list of
files that the user wishes to view.
3. The `test` method invokes classes from the external link:https://pdfbox.apache.org/index.html[Apache PDFBox] library, namely `PDDocument` and
`PDFTextStripper` to extract the contents of the existing files.
4. The extracted content is then checked to verify if it contains the `keyword` input by the user.
5. Further checks are also done to confirm if each file's name contains the `keyword` as well.
6. The `model` then updates itself and stores the current actiion in the `history`.
7. Finally, the `FindCommand` returns a `CommandResult` back to the `LogicManager` for follow up
action.

This is a brief explanation of the inner workings of the `FindCommmand` and its execution method.

==== Considerations
Our application also implements several security features such as the ability of users to `Encrypt` and
`Decrypt` their files. Hence, a major security concern was to prevent the `FindCommand` from searching
through the contents of files that are previously encrypted. This is crucial to prevent the leakage of data
as malicious users might simply utilize the `FindCommand` to extract information from the tracked files.

==== Future Implementation

. A main issue with the current implementation of the `FindCommand` is it's slow speeds with respect to
large files or files that contain a large string of text files. Hence, a possible consideration you might
wish to improve upon is to "upgrade" this feature by improving it's speed of this feature.

. Yet another enhancement to this feature you might wish to implement is the use of Optical Image Recognition,
otherwise known as OCR. This will allow the application to translate images within the file to words which would further
improve the ability of the application to look through content even if they are images.
// end::find[]

// tag::filter[]
[#filter-feature]
=== Filter feature
==== Current Implementation
The `filter` feature is facilitated by *FilterCommand* and *FilterCommandParser*.
This feature is similar to <<find-feature, Find feature>> in that it lists a subset of all the files
in the application, except that it will list the files based on the tag of the file.

The `filter` feature has to following syntax:

Format: [.big]#`filter t/<TAG> ...`#

* `<TAG>` refers to a tag that is valid, i.e. a tag that was previously set on a file.
* All tags need to have the prefix #/t# to differentiate between each tag.

==== Feature Breakdown

.Filter Command Activity Diagram
image::FilterCommandActivityDiagram.png[width="600"]

The inner workings of `FilterCommand` can be explained in the following steps should you need to modify it.
Given that they are extremely similar to that of the <<find-feature, Find Feature>>, you may refer to that should
you need more information.

* The `LogicManager` component invokes a `PdfBookParser` to parse the input command.
** An input command such as `filter t/school t/lecture`.
* The `PdfBookParser` then decodes the instruction by identifying the keyword, which is
`select` and creates a new `FilterCommandParser` to parse the necessary parameters.
** These parameters are mainly each tag specified as `t/TAG`
** The `FilterCommandParser` creates a predicate `TagContainsKeywordsPredicate` which tests each file
if it contains the specified tags.
* The `FilterCommandParser` then parses the parameter, `FilterCommand` object that is returned to
the `LogicManager` to execute.
* The `LogicManager` supplies the `FilterCommand` with the existing application `model` and
`command history` and executes it.
* The execution of the `FilterCommand` mainly contains the following step.
** Provides `model` with the newly formed `TagContainsKeyworkdsPredicate` to update the list of files with only
those that contain the input tags.
** This change causes the invocation of the `UI` component to display the selected item to the user.
* Finally, upon successful execution, a `CommandResult` is returned to the `LogicManager` for other operations.
** If any errors occur mid-execution, a `CommandException` is thrown. These errors may occur due to:
*** Invalid parameter inputs.

// end::filter[]

// tag::select[]
=== Select feature
==== Current Implementation
The select feature is facilitated by `SelectCommand` and `SelectCommandParser`. This allows users to select a file and view
more information pertaining to that selected file. They are able to view features such as its size,
any deadlines assigned to it, its name, and directory.

The `Select` feature has to following syntax:
Format: `select INDEX`

==== Feature Breakdown

The inner workings of `SelectCommand` can be explained in the following steps should you need to modify it.

* The `LogicManager` component invokes a `PdfBookParser` to parse the input command.
** An input command such as `select 1`.
* The `PdfBookParser` then decodes the instruction by identifying the keyword, which is
`select` and creates a new `SelectCommandParser` to parse the necessary parameters.
* The `SelectCommandParser` then parses the parameter, in this case `1` and creates a new
`SelectCommand` object that is returned to the `LogicManager` to execute.
* The `LogicManager` supplies the `SelectCommand` with the existing application `model` and
`command history` and executes it.
* The execution of the `SelectCommand` sets the `selectedPdf` property of the model.
** This change causes the invocation of the `UI` component to display the selected item to the user.
* Finally, upon successful execution, a `CommandResult` is returned to the `LogicManager` for other operations.
** If any errors occur mid-execution, a `CommandException` is thrown. These errors may occur due to:
*** Invalid parameter inputs.

// end::select[]

// tag::sort[]
=== Sort feature
==== Current Implementation
The sort feature is facilitated by `SortCommand` and `SortCommandParser`.
The sort command allows the user to arrange the list of files tracked by the application in a specified order & criteria.
The order can be ascending (`up`) or descending (`down`) while the criteria can be `name`, `deadline` or `size`.

The `Sort` feature has to following syntax:
Format: `sort CRITERIA ORDER`
Example:

* `sort deadline up`
* `sort name down`

==== Feature Breakdown

Listed below is a brief explanation of the inner workings of the sort feature.

* The `LogicManager` component invokes a `PdfBookParser` to parse the input command.
** An input command such as `sort deadline up`.
* The `PdfBookParser` then decodes the instruction by identifying the keyword, which is
`select` and creates a new `SortCommandParser` to parse the necessary parameters.
* The `SortCommandParser` then parses both parameters and creates a `SortCommand` object that is
returned to the `LogicManager` to execute.
** The parameters are the `CRITERIA` and `ORDER` specified by the user.
* The `LogicManager` supplies the `SortCommand` with the existing application `model` and
`command history` and executes it.
* The execution of the `SortCommand` contain the following steps:
** The list of existing files are obtained from the `Model` component
** This list is sorted with the given `CRITERIA` and `ORDER`.
** The sorted list is set as the new default list of the `Model` component.
* This change causes the invocation of the `UI` component to display the new list of files to the user.
* Finally, upon successful execution, a `CommandResult` is returned to the `LogicManager` for other operations.
** If any errors occur mid-execution, a `CommandException` is thrown. These errors may occur due to:
*** Invalid parameter inputs such as invalid `CRITERIA` or `ORDER`.

[NOTE]
All other operations carried out after `sort` that require an `INDEX` to be supplied must follow the newly
set indexes of the files tracked by the application.

// end::sort[]

// tag::tag[]
=== Tag feature
==== Current Implementation
The tag feature is facilitated by `TagCommand` and the `TagCommandParser`.
This allows users to set tags to files that are tracked by the application that allows them to easily organize and
view these files with other operations supported by our application such as the <<filter-feature, Filter Feature>>.
In order to perform the Tag Command the user needs to specify a `PREFX` that is denoted by `-a` or `r` to signify the
addition or removal of a tag. The `INDEX` that refers to the file that the user wishes to interact with and the tags
themselves that are represented in the `t/TAG` format where `TAG` text that the user wishes to use as a tag.

The `Tag` feature has to following syntax:
Format: `tag PREFIX INDEX t/TAG...`

Example:
* `tag 1 -a t/SEROCKS`
* `tag 1 -r t/SEROCKS`
* `tag 2 -a t/Urgent t/Resume`

==== Feature Breakdown

The inner workings of `TagCommand` can be briefly explained in the following steps should you need to modify it.

* The `LogicManager` component invokes a `PdfBookParser` to parse the input command.
** An input command such as `tag 1 -a t/SEROCKS`.
* The `PdfBookParser` then decodes the instruction by identifying the keyword, which is
`select` and creates a new `TagCommandParser` to parse the necessary parameters.
* The `TagCommandParser` then parses the relevant parameters and creates a new
`SortCommand` object that is returned to the `LogicManager` to execute. The parsed parameters include:
** `PREFIX` which, as mentioned above, indicates if the tag is to be added or removed from the file.
** `INDEX` which indicates to the command which file that the user wishes to interact with.
** `t/TAG` which contain the name of the tag(s) that the user wishes to add to the specified file.
* The `LogicManager` supplies the `TagCommand` with the existing application `model` and
`command history` and executes it.
* The execution of the `TagCommand` contain the following steps:
** The file that the user wishes to add the tags to is obtained from the `model`.
** The parsed `tag(s)` are added to the chosen file.
** The `model` is then updated with the newly modified file.
** Changes are reflected in the `UI` component by new labels forming under the name of the file.
* Finally, upon successful execution, a `CommandResult` is returned to the `LogicManager` for other operations.
** If any errors occur mid-execution, a `CommandException` is thrown. These errors may occur due to:
*** Invalid parameter inputs.

[CAUTION]
The `Tag Feature` only allows for tags that do not contain spaces and are alphanumeric.

// end::tag[]

// tag::History[]
=== History feature
==== Current Implementation
The history feature is facilitated by `HistoryCommand`.
This feature displays the previous commands entered since the start of the current session
of the application; each time the application is closed, the command history will be erased.

The `history` feature has to following syntax:

[.big]#`history`#

* When there is no command history, a message will be shown to notify the user.

// end::History[]

// tag::undoredo[]
=== Undo/Redo feature [Coming in v2.0]
==== Current Implementation

The undo/redo mechanism is facilitated by `VersionedPdfBook`.
It extends `PdfBook` with an undo/redo history, stored internally as an `pdfBookStateList` and `currentStatePointer`.
Additionally, it implements the following operations:

* `VersionedPdfBook#commit()` -- Saves the current pdf book state in its history.
* `VersionedPdfBook#undo()` -- Restores the previous pdf book state from its history.
* `VersionedPdfBook#redo()` -- Restores a previously undone pdf book state from its history.

These operations are exposed in the `Model` interface as `Model#commitPdfBook()`, `Model#undoPdfBook()` and `Model#redoPdfBook()` respectively.

Given below is an example usage scenario and how the undo/redo mechanism behaves at each step.

Step 1. The user launches the application for the first time. The `VersionedPdfBook` will be initialized with the initial pdf book state, and the `currentStatePointer` pointing to that single pdf book state.

.Undo / Redo Step 1
image::UndoRedoStartingStateListDiagram.png[width="800"]

Step 2. The user executes `delete 5` command to delete the 5th pdf in the pdf book. The `delete` command calls `Model#commitPdfBook()`, causing the modified state of the pdf book after the `delete 5` command executes to be saved in the `pdfBookStateList`, and the `currentStatePointer` is shifted to the newly inserted pdf book state.

.Undo / Redo Step 2
image::UndoRedoNewCommand1StateListDiagram.png[width="800"]

Step 3. The user executes `add n/David ...` to add a new pdf. The `add` command also calls `Model#commitPdfBook()`, causing another modified pdf book state to be saved into the `pdfBookStateList`.

.Undo / Redo Step 3
image::UndoRedoNewCommand2StateListDiagram.png[width="800"]

[NOTE]
If a command fails its execution, it will not call `Model#commitPdfBook()`, so the pdf book state will not be saved into the `pdfBookStateList`.

Step 4. The user now decides that adding the pdf was a mistake, and decides to undo that action by executing the `undo` command. The `undo` command will call `Model#undoPdfBook()`, which will shift the `currentStatePointer` once to the left, pointing it to the previous pdf book state, and restores the pdf book to that state.

.Undo / Redo Step 4
image::UndoRedoExecuteUndoStateListDiagram.png[width="800"]

[NOTE]
If the `currentStatePointer` is at index 0, pointing to the initial pdf book state, then there are no previous pdf book states to restore. The `undo` command uses `Model#canUndoPdfBook()` to check if this is the case. If so, it will return an error to the user rather than attempting to perform the undo.

The following sequence diagram shows how the undo operation works:

.Undo / Redo Sequence Diagram
image::UndoRedoSequenceDiagram.png[width="800"]

The `redo` command does the opposite -- it calls `Model#redoPdfBook()`, which shifts the `currentStatePointer` once to the right, pointing to the previously undone state, and restores the pdf book to that state.

[NOTE]
If the `currentStatePointer` is at index `pdfBookStateList.size() - 1`, pointing to the latest pdf book state, then there are no undone pdf book states to restore. The `redo` command uses `Model#canRedoPdfBook()` to check if this is the case. If so, it will return an error to the user rather than attempting to perform the redo.

Step 5. The user then decides to execute the command `list`. Commands that do not modify the pdf book, such as `list`, will usually not call `Model#commitPdfBook()`, `Model#undoPdfBook()` or `Model#redoPdfBook()`. Thus, the `pdfBookStateList` remains unchanged.

.Undo / Redo Step 5
image::UndoRedoNewCommand3StateListDiagram.png[width="800"]

Step 6. The user executes `clear`, which calls `Model#commitPdfBook()`. Since the `currentStatePointer` is not pointing at the end of the `pdfBookStateList`, all pdf book states after the `currentStatePointer` will be purged. We designed it this way because it no longer makes sense to redo the `add n/David ...` command. This is the behavior that most modern desktop applications follow.

.Undo / Redo Step 6
image::UndoRedoNewCommand4StateListDiagram.png[width="800"]

The following activity diagram summarizes what happens when a user executes a new command:

.Undo / Redo Activity Diagram
image::UndoRedoActivityDiagram.png[width="650"]

==== Design Considerations

===== Aspect: How undo & redo executes

* **Alternative 1 (current choice):** Saves the entire pdf book.
** Pros: Easy to implement.
** Cons: May have performance issues in terms of memory usage.
* **Alternative 2:** Individual command knows how to undo/redo by itself.
** Pros: Will use less memory (e.g. for `delete`, just save the pdf being deleted).
** Cons: We must ensure that the implementation of each individual command are correct.

===== Aspect: Data structure to support the undo/redo commands

* **Alternative 1 (current choice):** Use a list to store the history of pdf book states.
** Pros: Easy for new Computer Science student undergraduates to understand, who are likely to be the new incoming developers of our project.
** Cons: Logic is duplicated twice. For example, when a new command is executed, we must remember to update both `HistoryManager` and `VersionedPdfBook`.
* **Alternative 2:** Use `HistoryManager` for undo/redo
** Pros: We do not need to maintain a separate list, and just reuse what is already in the codebase.
** Cons: Requires dealing with commands that have already been undone: We must remember to skip these commands. Violates Single Responsibility Principle and Separation of Concerns as `HistoryManager` now needs to do two different things.
// end::undoredo[]

// tag::fileprotection[]
=== File Protection

PDF++ has a robust in-built file protection system which allows you to encrypt or decrypt any
PDF files you want. These features utilises the
https://pdfbox.apache.org/download.cgi#20x[_Apache PDFBox® library_], specifically the
https://pdfbox.apache.org/docs/2.0.1/javadocs/org/apache/pdfbox/pdmodel/PDDocument.html[_PDDocument_],
https://pdfbox.apache.org/docs/2.0.1/javadocs/org/apache/pdfbox/pdmodel/encryption/AccessPermission.html[_AccessPermission_], and
https://pdfbox.apache.org/docs/2.0.1/javadocs/org/apache/pdfbox/pdmodel/encryption/StandardProtectionPolicy.html[_StandardProtectionPolicy_].

[NOTE]
An <<encrypted-file>> is a file that is protected with a password. The terms `protect` and `encrypt` will be used interchangeably.

You can visit <<Encryption feature>> and <<Decryption feature>> to understand more about the respective feature.

==== Encryption feature

===== Current Implementation
The `encrypt` feature is facilitated by both *EncryptCommand* and *EncryptCommandParser*.

The implementation of the *EncryptCommand* execution is summarised in the following activity diagram:

.Encrypt Command Activity Diagram
image::EncryptCommandActivityDiagram.png[width="600"]

. The provided index is checked for validity i.e. referring to a specific Pdf in PdfBook.
.. If the index is invalid, a *CommandException* will be thrown and the execution ends.
. The Pdf specified via the index is retrieved from the PdfBook.
. A `File` object is created for the Pdf.
. The `File` will be loaded as https://pdfbox.apache.org/docs/2.0.1/javadocs/org/apache/pdfbox/pdmodel/PDDocument.html[_PDDocument_],
which is an indicator that the `File` is a *PDF* document that is uncorrupted and
not protected with a password.
.. Error in loading Pdf as *PDDocument* would throw an *IOException*. Common reasons of error are:
... File not found in location
... Lack of user permissions to open File
... Protected File
... Corrupted File
.. Thrown IOException is intercepted, a *CommandException* will be thrown and the execution ends.
. https://pdfbox.apache.org/docs/2.0.1/javadocs/org/apache/pdfbox/pdmodel/encryption/AccessPermission.html[_AccessPermission_], and
https://pdfbox.apache.org/docs/2.0.1/javadocs/org/apache/pdfbox/pdmodel/encryption/StandardProtectionPolicy.html[_StandardProtectionPolicy_]
are created. The password specified will be passed to `StandardProtectionPolicy` for the purpose of setting security settings for the
`PDDocument`.
. A protected Pdf will be saved and closed.
.. Error in encrypting the file will throw an *IOException*. Common reasons of error are:
... Excessive long password
... Empty password
.. Thrown IOException is intercepted, a *CommandException* will be thrown and the execution ends.
. The Pdf is recorded in the <<Model component>> and the changes are saved.
. A *CommandResult* is returned upon successful exception of *EncryptCommand*.

This sequence diagram demonstrates the <<main-success-scenario>> from the
*LogicManager* to the end of *EncryptCommand* execution:

.Encrypt Command Sequence Diagram
image::EncryptCommandSequenceDiagram.png[width="800"]

===== Design Considerations

===== Edit password of an encrypted file

* Alternative 1 (current choice): Execute *DecryptCommand* then *EncryptCommand*

** Due to security reasons, it was decided to focus on encrypting an unprotected Pdf.
You will need to use <<Decryption feature>>
before encrypting it with a new password. This is to ensure your intent in changing the password,
as the current version *PDF++* does not support `Forget Password` feature.

** However, this process is inefficient as you will need to enter 2 commands instead of 1.

* Alternative 2: Change password of an encrypted file

** This minimised the number of commands to be executed, but there are several security concerns as mentioned above.

===== A sophisticated protection system

* Multiple adjustments to protect your interest

. <<History feature>> will not show the executed `EncryptCommand` which includes the password of the file.
. The <<Undo/Redo feature [Coming in v2.0]>> is temporarily disabled until a solution that
will not comprise your privacy has been found.
. Pressing up in the command box will not show the `EncryptCommand` that was previously executed.

===== Future Implementation

There are concerns of accidental encryption of a file with a wrong password. In *PDF++* v2.0,
the *EncryptCommand* will prompt you to re-enter the password as a form of confirmation message.
If there is a mismatch of the two passwords entered, the command will not be executed.

==== Decryption feature

===== Current Implementation

[NOTE]
The current Implementation of *DecryptCommand* is very similar to <<Encryption feature>>.
The part where it is implemented differently will be specifically marked with a `*` for your convenience.

The `decrypt` feature is facilitated by both *DecryptCommand* and *DecryptCommandParser*.

The implementation of the `DecryptCommand` execution is summarised in the following activity diagram.

.Decrypt Command Activity Diagram
image::DecryptCommandActivityDiagram.png[width="600"]

. The provided index is checked for validity i.e. referring to a specific Pdf in PdfBook.
.. If the index is invalid, a *CommandException* will be thrown and the execution ends.
. The Pdf specified via the index is retrieved from the PdfBook.
. A `File` object is created for the Pdf.
. The `File` will be loaded as https://pdfbox.apache.org/docs/2.0.1/javadocs/org/apache/pdfbox/pdmodel/PDDocument.html[_PDDocument_]
with the specified password, which is an indicator that the `File` is a *PDF* document that is uncorrupted, protected and the password
provided is valid *.
.. Error in loading Pdf as *PDDocument* would throw an *IOException* and invalid password would throw an *CommandException*.
Common reasons of error are:
... File not found in location
... Lack of user permissions to open File
... Unprotected File *
... Corrupted File
... Wrong password *
.. Thrown IOException is intercepted, a *CommandException* will be thrown and the execution ends.
. Upon success loading of the PDDocument, the security will be removed. *
. An unprotected * Pdf will be saved and closed.
. The Pdf is recorded in the <<Model component>> and the changes are saved.
. A *CommandResult* is returned upon successful exception of *DecryptCommand*.

This sequence diagram demonstrates the <<main-success-scenario>> from the
*LogicManager* to the end of *DecryptCommand* execution:

.Decrypt Command Sequence Diagram
image::DecryptCommandSequenceDiagram.png[width="800"]

===== Design Considerations

===== A sophisticated protection system

* Multiple adjustments to protect your interest

. <<History feature>> will not show the executed `EncryptCommand` which includes the password of the file.
. The <<Undo/Redo feature [Coming in v2.0]>> is temporarily disabled until a solution that
will not comprise your privacy has been found.
. Pressing up in the command box will not show the `EncryptCommand` that was previously executed.

===== Future Implementation

If an unauthorised personnel obtained the password of your files through illegal means,
they can potentially set the file with a new password. This will hinder your access to
your files.

However, With 2-Factor Authentication, there is an additional layer of protection
that prevents these personnel from changing the passwords of your files. This
ensures that only you/any authorised personnel can decrypt your files.

In *PDF++* v2.0, the *DecryptCommand* will support for the 2FA feature as mentioned above.
If this feature is highly demanded, this feature will be implemented to *EncryptCommand* too.

// end::fileprotection[]

=== Logging

We are using `java.util.logging` package for logging. The `LogsCenter` class is used to manage the logging levels and logging destinations.

* The logging level can be controlled using the `logLevel` setting in the configuration file (See <<Implementation-Configuration>>)
* The `Logger` for a class can be obtained using `LogsCenter.getLogger(Class)` which will log messages according to the specified logging level
* Currently log messages are output through: `Console` and to a `.log` file.

*Logging Levels*

* `SEVERE` : Critical problem detected which may possibly cause the termination of the application
* `WARNING` : Can continue, but with caution
* `INFO` : Information showing the noteworthy actions by the App
* `FINE` : Details that is not usually noteworthy but may be useful in debugging e.g. print the actual list instead of just its size

[[Implementation-Configuration]]
=== Configuration

Certain properties of the application can be controlled (e.g user prefs file directory, logging level) through the configuration file (default: `config.json`).

== Documentation

We use asciidoc for writing documentation.

[NOTE]
We chose asciidoc over Markdown because asciidoc, although a bit more complex than Markdown, provides more flexibility in formatting.

=== Editing Documentation

See <<UsingGradle#rendering-asciidoc-files, UsingGradle.adoc>> to learn how to render `.adoc` files locally to preview the end result of your edits.
Alternatively, you can download the AsciiDoc plugin for IntelliJ, which allows you to preview the changes you have made to your `.adoc` files in real-time.

=== Publishing Documentation

See <<UsingTravis#deploying-github-pages, UsingTravis.adoc>> to learn how to deploy GitHub Pages using Travis.

=== Converting Documentation to PDF format

We use https://www.google.com/chrome/browser/desktop/[Google Chrome] for converting documentation to PDF format, as Chrome's PDF engine preserves hyperlinks used in webpages.

Here are the steps to convert the project documentation files to PDF format.

.  Follow the instructions in <<UsingGradle#rendering-asciidoc-files, UsingGradle.adoc>> to convert the AsciiDoc files in the `docs/` directory to HTML format.
.  Go to your generated HTML files in the `build/docs` folder, right click on them and select `Open with` -> `Google Chrome`.
.  Within Chrome, click on the `Print` option in Chrome's menu.
.  Set the destination to `Save as PDF`, then click `Save` to save a copy of the file in PDF format. For best results, use the settings indicated in the screenshot below.

.Saving documentation as PDF files in Chrome
image::chrome_save_as_pdf.png[width="300"]

[[Docs-SiteWideDocSettings]]
=== Site-wide Documentation Settings

The link:{repoURL}/build.gradle[`build.gradle`] file specifies some project-specific https://asciidoctor.org/docs/user-manual/#attributes[asciidoc attributes] which affects how all documentation files within this project are rendered.

[TIP]
Attributes left unset in the `build.gradle` file will use their *default value*, if any.

[cols="1,2a,1", options="header"]
.List of site-wide attributes
|===
|Attribute name |Description |Default value

|`site-name`
|The name of the website.
If set, the name will be displayed near the top of the page.
|_not set_

|`site-githuburl`
|URL to the site's repository on https://github.com[GitHub].
Setting this will add a "View on GitHub" link in the navigation bar.
|_not set_

|`site-seedu`
|Define this attribute if the project is an official SE-EDU project.
This will render the SE-EDU navigation bar at the top of the page, and add some SE-EDU-specific navigation items.
|_not set_

|===

[[Docs-PerFileDocSettings]]
=== Per-file Documentation Settings

Each `.adoc` file may also specify some file-specific https://asciidoctor.org/docs/user-manual/#attributes[asciidoc attributes] which affects how the file is rendered.

Asciidoctor's https://asciidoctor.org/docs/user-manual/#builtin-attributes[built-in attributes] may be specified and used as well.

[TIP]
Attributes left unset in `.adoc` files will use their *default value*, if any.

[cols="1,2a,1", options="header"]
.List of per-file attributes, excluding Asciidoctor's built-in attributes
|===
|Attribute name |Description |Default value

|`site-section`
|Site section that the document belongs to.
This will cause the associated item in the navigation bar to be highlighted.
One of: `UserGuide`, `DeveloperGuide`, ``LearningOutcomes``{asterisk}, `AboutUs`, `ContactUs`

_{asterisk} Official SE-EDU projects only_
|_not set_

|`no-site-header`
|Set this attribute to remove the site navigation bar.
|_not set_

|===

=== Site Template

The files in link:{repoURL}/docs/stylesheets[`docs/stylesheets`] are the https://developer.mozilla.org/en-US/docs/Web/CSS[CSS stylesheets] of the site.
You can modify them to change some properties of the site's design.

The files in link:{repoURL}/docs/templates[`docs/templates`] controls the rendering of `.adoc` files into HTML5.
These template files are written in a mixture of https://www.ruby-lang.org[Ruby] and http://slim-lang.com[Slim].

[WARNING]
====
Modifying the template files in link:{repoURL}/docs/templates[`docs/templates`] requires some knowledge and experience with Ruby and Asciidoctor's API.
You should only modify them if you need greater control over the site's layout than what stylesheets can provide.
The SE-EDU team does not provide support for modified template files.
====

[[Testing]]
== Testing

=== Running Tests

There are three ways to run tests.

[TIP]
The most reliable way to run tests is the 3rd one. The first two methods might fail some GUI tests due to platform/resolution-specific idiosyncrasies.

*Method 1: Using IntelliJ JUnit test runner*

* To run all tests, right-click on the `src/test/java` folder and choose `Run 'All Tests'`
* To run a subset of tests, you can right-click on a test package, test class, or a test and choose `Run 'ABC'`

*Method 2: Using Gradle*

* Open a console and run the command `gradlew clean allTests` (Mac/Linux: `./gradlew clean allTests`)

[NOTE]
See <<UsingGradle#, UsingGradle.adoc>> for more info on how to run tests using Gradle.

*Method 3: Using Gradle (headless)*

Thanks to the https://github.com/TestFX/TestFX[TestFX] library we use, our GUI tests can be run in the _headless_ mode. In the headless mode, GUI tests do not show up on the screen. That means the developer can do other things on the Computer while the tests are running.

To run tests in headless mode, open a console and run the command `gradlew clean headless allTests` (Mac/Linux: `./gradlew clean headless allTests`)

=== Types of tests

We have two types of tests:

.  *GUI Tests* - These are tests involving the GUI. They include,
.. _System Tests_ that test the entire App by simulating user actions on the GUI. These are in the `systemtests` package.
.. _Unit tests_ that test the individual components. These are in `seedu.pdf.ui` package.
.  *Non-GUI Tests* - These are tests not involving the GUI. They include,
..  _Unit tests_ targeting the lowest level methods/classes. +
e.g. `seedu.pdf.commons.StringUtilTest`
..  _Integration tests_ that are checking the integration of multiple code units (those code units are assumed to be working). +
e.g. `seedu.pdf.storage.StorageManagerTest`
..  Hybrids of unit and integration tests. These test are checking multiple code units as well as how the are connected together. +
e.g. `seedu.pdf.logic.LogicManagerTest`


=== Troubleshooting Testing
**Problem: `HelpWindowTest` fails with a `NullPointerException`.**

* Reason: One of its dependencies, `HelpWindow.html` in `src/main/resources/docs` is missing.
* Solution: Execute Gradle task `processResources`.

== Dev Ops

=== Build Automation

See <<UsingGradle#, UsingGradle.adoc>> to learn how to use Gradle for build automation.

=== Continuous Integration

We use https://travis-ci.org/[Travis CI] and https://www.appveyor.com/[AppVeyor] to perform _Continuous Integration_ on our projects. See <<UsingTravis#, UsingTravis.adoc>> and <<UsingAppVeyor#, UsingAppVeyor.adoc>> for more details.

=== Coverage Reporting

We use https://coveralls.io/[Coveralls] to track the code coverage of our projects. See <<UsingCoveralls#, UsingCoveralls.adoc>> for more details.

=== Documentation Previews
When a pull request has changes to asciidoc files, you can use https://www.netlify.com/[Netlify] to see a preview of how the HTML version of those asciidoc files will look like when the pull request is merged. See <<UsingNetlify#, UsingNetlify.adoc>> for more details.

=== Making a Release

Here are the steps to create a new release.

.  Update the version number in link:{repoURL}/src/main/java/seedu/pdf/MainApp.java[`MainApp.java`].
.  Generate a JAR file <<UsingGradle#creating-the-jar-file, using Gradle>>.
.  Tag the repo with the version number. e.g. `v0.1`
.  https://help.github.com/articles/creating-releases/[Create a new release using GitHub] and upload the JAR file you created.

=== Managing Dependencies

A project often depends on third-party libraries. For example, Pdf Book depends on the https://github.com/FasterXML/jackson[Jackson library] for JSON parsing. Managing these _dependencies_ can be automated using Gradle. For example, Gradle can download the dependencies automatically, which is better than these alternatives:

[loweralpha]
. Include those libraries in the repo (this bloats the repo size)
. Require developers to download those libraries manually (this creates extra work for developers)

[[GetStartedProgramming]]
[appendix]
== Suggested Programming Tasks to Get Started

Suggested path for new programmers:

1. First, add small local-impact (i.e. the impact of the change does not go beyond the component) enhancements to one component at a time. Some suggestions are given in <<GetStartedProgramming-EachComponent>>.

2. Next, add a feature that touches multiple components to learn how to implement an end-to-end feature across all components. <<GetStartedProgramming-RemarkCommand>> explains how to go about adding such a feature.

[[GetStartedProgramming-EachComponent]]
=== Improving each component

Each individual exercise in this section is component-based (i.e. you would not need to modify the other components to get it to work).

[discrete]
==== `Logic` component

*Scenario:* You are in charge of `logic`. During dog-fooding, your team realize that it is troublesome for the user to type the whole command in order to execute a command. Your team devise some strategies to help cut down the amount of typing necessary, and one of the suggestions was to implement aliases for the command words. Your job is to implement such aliases.

[TIP]
Do take a look at <<Design-Logic>> before attempting to modify the `Logic` component.

. Add a shorthand equivalent alias for each of the individual commands. For example, besides typing `clear`, the user can also type `c` to remove all pdfs in the list.
+
****
* Hints
** Just like we store each individual command word constant `COMMAND_WORD` inside `*Command.java` (e.g.  link:{repoURL}/src/main/java/seedu/pdf/logic/commands/FindCommand.java[`FindCommand#COMMAND_WORD`], link:{repoURL}/src/main/java/seedu.pdf/logic/commands/DeleteCommand.java[`DeleteCommand#COMMAND_WORD`]), you need a new constant for aliases as well (e.g. `FindCommand#COMMAND_ALIAS`).
** link:{repoURL}/src/main/java/seedu/pdf/logic/parser/PdfBookParser.java[`PdfBookParser`] is responsible for analyzing command words.
* Solution
** Modify the switch statement in link:{repoURL}/src/main/java/seedu/pdf/logic/parser/PdfBookParser.java[`PdfBookParser#parseCommand(String)`] such that both the proper command word and alias can be used to execute the same intended command.
** Add new tests for each of the aliases that you have added.
** Update the user guide to document the new aliases.
** See this https://github.com/se-edu/addressbook-level4/pull/785[PR] for the full solution.
****

[discrete]
==== `Model` component

*Scenario:* You are in charge of `model`. One day, the `logic`-in-charge approaches you for help. He wants to implement a command such that the user is able to remove a particular tag from everyone in the pdf book, but the model API does not support such a functionality at the moment. Your job is to implement an API method, so that your teammate can use your API to implement his command.

[TIP]
Do take a look at <<Design-Model>> before attempting to modify the `Model` component.

. Add a `removeTag(Tag)` method. The specified tag will be removed from everyone in the pdf book.
+
****
* Hints
** The link:{repoURL}/src/main/java/seedu/pdf/model/Model.java[`Model`] and the link:{repoURL}/src/main/java/seedu.pdf/model/PdfBook.java[`PdfBook`] API need to be updated.
** Think about how you can use SLAP to design the method. Where should we place the main logic of deleting tags?
**  Find out which of the existing API methods in  link:{repoURL}/src/main/java/seedu/pdf/model/PdfBook.java[`PdfBook`] and link:{repoURL}/src/main/java/seedu.pdf/model/pdf/Pdf.java[`Pdf`] classes can be used to implement the tag removal logic. link:{repoURL}/src/main/java/seedu/pdf/model/PdfBook.java[`PdfBook`] allows you to update a pdf, and link:{repoURL}/src/main/java/seedu/pdf/model/pdf/Pdf.java[`Pdf`] allows you to update the tags.
* Solution
** Implement a `removeTag(Tag)` method in link:{repoURL}/src/main/java/seedu/pdf/model/PdfBook.java[`PdfBook`]. Loop through each pdf, and remove the `tag` from each pdf.
** Add a new API method `deleteTag(Tag)` in link:{repoURL}/src/main/java/seedu/pdf/model/ModelManager.java[`ModelManager`]. Your link:{repoURL}/src/main/java/seedu.pdf/model/ModelManager.java[`ModelManager`] should call `PdfBook#removeTag(Tag)`.
** Add new tests for each of the new public methods that you have added.
** See this https://github.com/se-edu/addressbook-level4/pull/790[PR] for the full solution.
****

[discrete]
==== `Ui` component

*Scenario:* You are in charge of `ui`. During a beta testing session, your team is observing how the users use your pdf book application. You realize that one of the users occasionally tries to delete non-existent tags from a contact, because the tags all look the same visually, and the user got confused. Another user made a typing mistake in his command, but did not realize he had done so because the error message wasn't prominent enough. A third user keeps scrolling down the list, because he keeps forgetting the index of the last pdf in the list. Your job is to implement improvements to the UI to solve all these problems.

[TIP]
Do take a look at <<Design-Ui>> before attempting to modify the `UI` component.

. Use different colors for different tags inside pdf cards. For example, `friends` tags can be all in brown, and `colleagues` tags can be all in yellow.
+
**Before**
+
.UI Before Tag
image::getting-started-ui-tag-before.png[width="300"]
+
**After**
+
.UI After Tag
image::getting-started-ui-tag-after.png[width="300"]
+
****
* Hints
** The tag labels are created inside link:{repoURL}/src/main/java/seedu/pdf/ui/PdfCard.java[the `PdfCard` constructor] (`new Label(tag.tagName)`). https://docs.oracle.com/javase/8/javafx/api/javafx/scene/control/Label.html[JavaFX's `Label` class] allows you to modify the style of each Label, such as changing its color.
** Use the .css attribute `-fx-background-color` to add a color.
** You may wish to modify link:{repoURL}/src/main/resources/view/DarkTheme.css[`DarkTheme.css`] to include some pre-defined colors using css, especially if you have experience with web-based css.
* Solution
** You can modify the existing test methods for `PdfCard` 's to include testing the tag's color as well.
** See this https://github.com/se-edu/addressbook-level4/pull/798[PR] for the full solution.
*** The PR uses the hash code of the tag names to generate a color. This is deliberately designed to ensure consistent colors each time the application runs. You may wish to expand on this design to include additional features, such as allowing users to set their own tag colors, and directly saving the colors to storage, so that tags retain their colors even if the hash code algorithm changes.
****

. Modify link:{repoURL}/src/main/java/seedu/pdf/commons/events/ui/NewResultAvailableEvent.java[`NewResultAvailableEvent`] such that link:{repoURL}/src/main/java/seedu.pdf/ui/ResultDisplay.java[`ResultDisplay`] can show a different style on error (currently it shows the same regardless of errors).
+
**Before**
+
.Ui Before Result
image::getting-started-ui-result-before.png[width="200"]
+
**After**
+
.UI After Result
image::getting-started-ui-result-after.png[width="200"]
+
****
* Hints
** link:{repoURL}/src/main/java/seedu/pdf/commons/events/ui/NewResultAvailableEvent.java[`NewResultAvailableEvent`] is raised by link:{repoURL}/src/main/java/seedu.pdf/ui/CommandBox.java[`CommandBox`] which also knows whether the result is a success or failure, and is caught by link:{repoURL}/src/main/java/seedu/pdf/ui/ResultDisplay.java[`ResultDisplay`] which is where we want to change the style to.
** Refer to link:{repoURL}/src/main/java/seedu/pdf/ui/CommandBox.java[`CommandBox`] for an example on how to display an error.
* Solution
** Modify link:{repoURL}/src/main/java/seedu/pdf/commons/events/ui/NewResultAvailableEvent.java[`NewResultAvailableEvent`] 's constructor so that users of the event can indicate whether an error has occurred.
** Modify link:{repoURL}/src/main/java/seedu/pdf/ui/ResultDisplay.java[`ResultDisplay#handleNewResultAvailableEvent(NewResultAvailableEvent)`] to react to this event appropriately.
** You can write two different kinds of tests to ensure that the functionality works:
*** The unit tests for `ResultDisplay` can be modified to include verification of the color.
*** The system tests link:{repoURL}/src/test/java/systemtests/PdfBookSystemTest.java[`PdfBookSystemTest#assertCommandBoxShowsDefaultStyle() and PdfBookSystemTest#assertCommandBoxShowsErrorStyle()`] to include verification for `ResultDisplay` as well.
** See this https://github.com/se-edu/addressbook-level4/pull/799[PR] for the full solution.
*** Do read the commits one at a time if you feel overwhelmed.
****

. Modify the link:{repoURL}/src/main/java/seedu/pdf/ui/StatusBarFooter.java[`StatusBarFooter`] to show the total number of people in the pdf book.
+
**Before**
+
.UI Before Status
image::getting-started-ui-status-before.png[width="500"]
+
**After**
+
.UI After Status
image::getting-started-ui-status-after.png[width="500"]
+
****
* Hints
** link:{repoURL}/src/main/resources/view/StatusBarFooter.fxml[`StatusBarFooter.fxml`] will need a new `StatusBar`. Be sure to set the `GridPane.columnIndex` properly for each `StatusBar` to avoid misalignment!
** link:{repoURL}/src/main/java/seedu/pdf/ui/StatusBarFooter.java[`StatusBarFooter`] needs to initialize the status bar on application start, and to update it accordingly whenever the pdf book is updated.
* Solution
** Modify the constructor of link:{repoURL}/src/main/java/seedu/pdf/ui/StatusBarFooter.java[`StatusBarFooter`] to take in the number of pdfs when the application just started.
** Use link:{repoURL}/src/main/java/seedu/pdf/ui/StatusBarFooter.java[`StatusBarFooter#handlePdfBookChangedEvent(PdfBookChangedEvent)`] to update the number of pdfs whenever there are new changes to the pdfbook.
** For tests, modify link:{repoURL}/src/test/java/guitests/guihandles/StatusBarFooterHandle.java[`StatusBarFooterHandle`] by adding a state-saving functionality for the total number of people status, just like what we did for save directory and sync status.
** For system tests, modify link:{repoURL}/src/test/java/systemtests/PdfBookSystemTest.java[`PdfBookSystemTest`] to also verify the new total number of pdfs status bar.
** See this https://github.com/se-edu/addressbook-level4/pull/803[PR] for the full solution.
****

[discrete]
==== `Storage` component

*Scenario:* You are in charge of `storage`. For your next project milestone, your team plans to implement a new feature of saving the pdf book to the cloud. However, the current implementation of the application constantly saves the pdf book after the execution of each command, which is not ideal if the user is working on limited internet connection. Your team decided that the application should instead save the changes to a temporary local backup file first, and only upload to the cloud after the user closes the application. Your job is to implement a backup API for the pdf book storage.

[TIP]
Do take a look at <<Design-Storage>> before attempting to modify the `Storage` component.

. Add a new method `backupPdfBook(ReadOnlyPdfBook)`, so that the pdf book can be saved in a fixed temporary directory.
+
****
* Hint
** Add the API method in link:{repoURL}/src/main/java/seedu/pdf/storage/PdfBookStorage.java[`PdfBookStorage`] interface.
** Implement the logic in link:{repoURL}/src/main/java/seedu/pdf/storage/StorageManager.java[`StorageManager`] and link:{repoURL}/src/main/java/seedu.pdf/storage/JsonPdfBookStorage.java[`JsonPdfBookStorage`] class.
* Solution
** See this https://github.com/se-edu/addressbook-level4/pull/594[PR] for the full solution.
****

[[GetStartedProgramming-RemarkCommand]]
=== Creating a new command: `remark`

By creating this command, you will get a chance to learn how to implement a feature end-to-end, touching all major components of the app.

*Scenario:* You are a software maintainer for `pdfbook`, as the former developer team has moved on to new projects. The current users of your application have a list of new feature requests that they hope the software will eventually have. The most popular request is to allow adding additional comments/notes about a particular contact, by providing a flexible `remark` field for each contact, rather than relying on tags alone. After designing the specification for the `remark` command, you are convinced that this feature is worth implementing. Your job is to implement the `remark` command.

==== Description
Edits the remark for a pdf specified in the `INDEX`. +
Format: `remark INDEX r/[REMARK]`

Examples:

* `remark 1 r/Likes to drink coffee.` +
Edits the remark for the first pdf to `Likes to drink coffee.`
* `remark 1 r/` +
Removes the remark for the first pdf.

==== Step-by-step Instructions

===== [Step 1] Logic: Teach the app to accept 'remark' which does nothing
Let's start by teaching the application how to parse a `remark` command. We will add the logic of `remark` later.

**Main:**

. Add a `RemarkCommand` that extends link:{repoURL}/src/main/java/seedu/pdf/logic/commands/Command.java[`Command`]. Upon execution, it should just throw an `Exception`.
. Modify link:{repoURL}/src/main/java/seedu/pdf/logic/parser/PdfBookParser.java[`PdfBookParser`] to accept a `RemarkCommand`.

**Tests:**

. Add `RemarkCommandTest` that tests that `execute()` throws an Exception.
. Add new test method to link:{repoURL}/src/test/java/seedu/pdf/logic/parser/PdfBookParserTest.java[`PdfBookParserTest`], which tests that typing "remark" returns an instance of `RemarkCommand`.

===== [Step 2] Logic: Teach the app to accept 'remark' arguments
Let's teach the application to parse arguments that our `remark` command will accept. E.g. `1 r/Likes to drink coffee.`

**Main:**

. Modify `RemarkCommand` to take in an `Index` and `String` and print those two parameters as the error message.
. Add `RemarkCommandParser` that knows how to parse two arguments, one index and one with prefix 'r/'.
. Modify link:{repoURL}/src/main/java/seedu/pdf/logic/parser/PdfBookParser.java[`PdfBookParser`] to use the newly implemented `RemarkCommandParser`.

**Tests:**

. Modify `RemarkCommandTest` to test the `RemarkCommand#equals()` method.
. Add `RemarkCommandParserTest` that tests different boundary values
for `RemarkCommandParser`.
. Modify link:{repoURL}/src/test/java/seedu/pdf/logic/parser/PdfBookParserTest.java[`PdfBookParserTest`] to test that the correct command is generated according to the user input.

===== [Step 3] Ui: Add a placeholder for remark in `PdfCard`
Let's add a placeholder on all our link:{repoURL}/src/main/java/seedu/pdf/ui/PdfCard.java[`PdfCard`] s to display a remark for each pdf later.

**Main:**

. Add a `Label` with any random text inside link:{repoURL}/src/main/resources/view/PdfListCard.fxml[`PdfListCard.fxml`].
. Add FXML annotation in link:{repoURL}/src/main/java/seedu/pdf/ui/PdfCard.java[`PdfCard`] to tie the variable to the actual label.

**Tests:**

. Modify link:{repoURL}/src/test/java/guitests/guihandles/PdfCardHandle.java[`PdfCardHandle`] so that future tests can read the contents of the remark label.

===== [Step 4] Model: Add `Remark` class
We have to properly encapsulate the remark in our link:{repoURL}/src/main/java/seedu/pdf/model/pdf/Pdf.java[`Pdf`] class. Instead of just using a `String`, let's follow the conventional class structure that the codebase already uses by adding a `Remark` class.

**Main:**

. Add `Remark` to model component (you can copy from link:{repoURL}/src/main/java/seedu/pdf/model/pdf/Directory.java[`Directory`], remove the regex and change the names accordingly).
. Modify `RemarkCommand` to now take in a `Remark` instead of a `String`.

**Tests:**

. Add test for `Remark`, to test the `Remark#equals()` method.

===== [Step 5] Model: Modify `Pdf` to support a `Remark` field
Now we have the `Remark` class, we need to actually use it inside link:{repoURL}/src/main/java/seedu/pdf/model/pdf/Pdf.java[`Pdf`].

**Main:**

. Add `getRemark()` in link:{repoURL}/src/main/java/seedu/pdf/model/pdf/Pdf.java[`Pdf`].
. You may assume that the user will not be able to use the `add` and `edit` commands to modify the remarks field (i.e. the pdf will be created without a remark).
. Modify link:{repoURL}/src/main/java/seedu/pdf/model/util/SampleDataUtil.java/[`SampleDataUtil`] to add remarks for the sample data (delete your `data/pdfbook.json` so that the application will load the sample data when you launch it.)

===== [Step 6] Storage: Add `Remark` field to `JsonAdaptedPdf` class
We now have `Remark` s for `Pdf` s, but they will be gone when we exit the application. Let's modify link:{repoURL}/src/main/java/seedu/pdf/storage/JsonAdaptedPdf.java[`JsonAdaptedPdf`] to include a `Remark` field so that it will be saved.

**Main:**

. Add a new JSON field for `Remark`.

**Tests:**

. Fix `invalidAndValidPdfPdfBook.json`, `typicalPdfsPdfBook.json`, `validPdfBook.json` etc., such that the JSON tests will not fail due to a missing `remark` field.

===== [Step 6b] Test: Add withRemark() for `PdfBuilder`
Since `Pdf` can now have a `Remark`, we should add a helper method to link:{repoURL}/src/test/java/seedu/pdf/testutil/PdfBuilder.java[`PdfBuilder`], so that users are able to create remarks when building a link:{repoURL}/src/main/java/seedu.pdf/model/pdf/Pdf.java[`Pdf`].

**Tests:**

. Add a new method `withRemark()` for link:{repoURL}/src/test/java/seedu/pdf/testutil/PdfBuilder.java[`PdfBuilder`]. This method will create a new `Remark` for the pdf that it is currently building.
. Try and use the method on any sample `Pdf` in link:{repoURL}/src/test/java/seedu/pdf/testutil/TypicalPdfs.java[`TypicalPdfs`].

===== [Step 7] Ui: Connect `Remark` field to `PdfCard`
Our remark label in link:{repoURL}/src/main/java/seedu/pdf/ui/PdfCard.java[`PdfCard`] is still a placeholder. Let's bring it to life by binding it with the actual `remark` field.

**Main:**

. Modify link:{repoURL}/src/main/java/seedu/pdf/ui/PdfCard.java[`PdfCard`]'s constructor to bind the `Remark` field to the `Pdf` 's remark.

**Tests:**

. Modify link:{repoURL}/src/test/java/seedu/pdf/ui/testutil/GuiTestAssert.java[`GuiTestAssert#assertCardDisplaysPdf(...)`] so that it will compare the now-functioning remark label.

===== [Step 8] Logic: Implement `RemarkCommand#execute()` logic
We now have everything set up... but we still can't modify the remarks. Let's finish it up by adding in actual logic for our `remark` command.

**Main:**

. Replace the logic in `RemarkCommand#execute()` (that currently just throws an `Exception`), with the actual logic to modify the remarks of a pdf.

**Tests:**

. Update `RemarkCommandTest` to test that the `execute()` logic works.

==== Full Solution

See this https://github.com/se-edu/addressbook-level4/pull/599[PR] for the step-by-step solution.

[appendix]
== Product Scope

*Target user profile*:

* has a need to manage a significant number of contacts
* prefers desktop app over other types
* can type fast
* prefers typing over mouse input
* is reasonably comfortable using CLI apps

*Value proposition*: manage contacts faster than a typical mouse/GUI driven app

[appendix]
== User Stories

Priorities: High (must have) - `* * \*`, Medium (nice to have) - `* \*`, Low (unlikely to have) - `*`

[width="59%",cols="22%,<23%,<25%,<30%",options="header",]
|=======================================================================
|Priority |As a ... |I want to ... |So that I can...
|`* * *` |new user |see usage instructions |refer to instructions when I forget how to use the App

|`* * *` |organized student |rename the PDFs to any valid name supported by the operating system |keep my PDFs organized

|`* * *` |lazy user |filter my PDFs based on the tags |so that I can see all the files with the same tag in the app

|`* * *` |user |delete a pdf |remove entries that I no longer need

|`* * *` |user |find a pdf by name |locate details of PDFs without having to go through the entire list

|`* * *` |user with different tasks and deadlines |set due dates for my PDFs |be notified of upcoming deadlines and know the files required for that task

|`* *` |student |view my productivity analysis and estimate time to get work done |allocate sufficient time to finish my homework & assignments before deadlines

|`*` |user |view clashing tasks/appointments |be notified and make changes

|`*` |class tutor |obtain the statistics of the exam |evaluate the performance of the exam

|`*` |teacher |create new exam paper |create formatted online exam paper easily

|`*` |NUS student |submit my files to LumiNUS with command lines |submit files without using an internet browsers
|=======================================================================


[appendix]
== Use Cases

(For all use cases below, the *System* is the `PDF++` and the *Actor* is the `user`, unless specified otherwise)

[discrete]
=== Use case: Add new PDF file
*System: PDF++*  +
*Use case: Adding a Pdf to PDF++* +
*Actor: Student* +
*MSS* +

1.  User types `add f/FILEPATH` into the CLI Input.
2.  User clicks enter.
3.  PDF++ makes a record of the relevant attributes of the selected PDF.

Use case ends.

*Extensions* +
3a. +
  3a1. User loads an invalid file (not a pdf). +
  3a2. PDF++ shows an error message to user. +
  3a3. User repeats Step 1 and 2 to add a valid pdf into PDF++. +
  Use Case resumes at step 3. +

[discrete]
=== Use case: Find keyword in files within PDF++
*System: PDF++*  +
*Use case: Adding a Pdf to PDF++* +
*Actor: Student* +
*MSS* +

1.  Clicks on the CLI Input Area.
2.  User types `find KEYWORD`.
3.  User presses enter.
4.  PDF++ Returns a list of files that contain the keyword in its names or content.
+
Use case ends.

*Extensions* +
3a. User input invalid data. +
3a1. PDF++ throws an exception to alert the user. +
3a2. User repeats Step 1 to 3 to search till a valid `KEYWORD` is entered. +

3b. User inputs a `KEYWORD` that is not in any of the files. +
3b1. PDF++ Returns an empty list. +
Use Case ends.


[discrete]
=== Use case: Delete pdf

*System: PDF++*
*MSS*

1.  User requests to list pdfs
2.  PdfBook shows a list of pdfs
3.  User requests to delete a specific pdf in the list
4.  PdfBook deletes the pdf
+
Use case ends.

*Extensions*

[none]
* 2a. The list is empty.
+
Use case ends.

* 3a. The given index is invalid.
+
[none]
** 3a1. PdfBook shows an error message.
+
Use case resumes at step 2.

_{More to be added}_

[appendix]
== Non Functional Requirements

* **Technical requirements**
+
The software should work on both 32-bit and 64-bit environments.

* **Platform compatibility**
+
The software should work on Windows, Linux and OS-X platforms.

* **Response time**
+
The software should respond within two seconds.

* **Cost**
+
The software is free of charge. However, we do appreciate any contributions to our coffee fund.

* **Privacy**
+
The software should work entirely offline and should not collect user personal data for any purposes.

* **Licensing**
+
The software is free, open-source does not require installation.

* **Portability**
+
The software should not require any installer; it should be able to run without installing any additional software.

* **Extensibility**
+
The software should take future growth into consideration e.g. adding features, carry-forward of customizations at next major version upgrade.

* **Testability**
+
The software should not have features that are hard to test both manual and automated testing.

* **Data requirements**
+
The data that is stored locally should be editable by user. In other words, expert users can open the file without using the application and edit it for his or her liking.


[appendix]
== Glossary

[[mainstream-os]] Mainstream OS::
Windows, Linux, Unix, OS-X

[[private-contact-detail]] Private contact detail::
A contact detail that is not meant to be shared with others

[[encrypted-file]] Encrypted file::
A file that is protected with a password

[[main-success-scenario]] Main Success Scenario::
The expected sequence of events assuming that nothing goes wrong



[appendix]
== Instructions for Manual Testing

Given below are instructions to test the app manually.

[NOTE]
These instructions only provide a starting point for testers to work on; testers are expected to do more _exploratory_ testing.

=== Launch and Shutdown

. Initial launch

.. Download the jar file and copy into an empty folder
.. Double-click the jar file +
   Expected: Shows the GUI with a set of sample contacts. The window size may not be optimum.

. Saving window preferences

.. Resize the window to an optimum size. Move the window to a different directory. Close the window.
.. Re-launch the app by double-clicking the jar file. +
   Expected: The most recent window size and directory is retained.

=== Adding a pdf

. Adding an actual pdf file that is on local device
.. Prerequisites:
... Have Read, Write and Execute permissions to access the file.
... The file must be an unencrypted and uncorrupted pdf file.

.. Test case: `add f/C:\Users\WeiTang\Desktop\test\validPdfFile.pdf`
... Please make sure that your command is of this format: `add f/VALIDFILEPATH.pdf`.
Note that the file path various for Operating Systems and devices.
... Expected: The pdf is added to the last index of the list. Details of the added pdf shown in the status message. Timestamp in the status bar is updated.
.. Test case: `add f/invalidFilePath`
... Expected: No pdf is added. Error details shown in the status message. Status bar remains the same.

=== Sorting the list of pdf

. Sorting the list of pdfs in a specified order

.. Prerequisites: The pdf files in the list are uncorrupted and they exists in the system. The sort command works even for an empty list.
.. Test case: `sort name up` +
    Expected: The list of pdfs will be sorted according to name in an ascending order.
.. Other correct sort commands to try: `sort name down` (sort the list by name in an descending order), `sort size up` (sort the list by size in an
  ascending order), `sort size down` (sort the list by size in an descending order), `sort deadline up` (sort the list by deadline in an ascending order),
  `sort deadline down` (sort the list by deadline in an descending order).

  .. Test case: `sort invalidOperation up` +
    Expected: The list of pdfs is not sorted. Error details shown in the status message. Status bar remains the same.
  .. Other incorrect sort commands to try: `sort name wrongCriteria` (the order is wrong), `sort name` (sort order is not specified),
  `sort up` (sort order is not specified).

. Moving a pdf to a new specified directory

.. Prerequisites: The pdf files in the list are uncorrupted and they exists in the system.
.. Test case: `move 1` +
    Expected: A GUI will show to allow you to select the directory that you want to move the first pdf to.
... If the directory indicated is different from the current directory of pdf +
    Expected: The pdf is moved to the new directory. Details of the deleted pdf shown in the status message. Timestamp in the status bar is updated.
... If the directory indicated is same from the current directory of the pdf +
    Expected: The first pdf is not moved. Error details shown in the status message. Status bar remains the same.

.. Test case: `move 1 d/validPathToDirectory`
... If the directory indicated is different from the current directory of pdf +
    Expected: The pdf is moved to the new directory. Details of the deleted pdf shown in the status message. Timestamp in the status bar is updated.
... If the directory indicated is same from the current directory of the pdf +
    Expected: The first pdf is not moved. Error details shown in the status message. Status bar remains the same.
    Expected: The first pdf is moved to the new directory. Details of the deleted pdf shown in the status message. Timestamp in the status bar is updated.

.. Test case: `move d/validPathToDirectory`
    Expected: No pdf is moved. Error details shown in the status message. Status bar remains the same.
 .. Other incorrect move commands to try: `move`, `move 1 d/` (no directory specified), `move 1 validPathToDirectory` (no directory prefix),
    `move 1 d/NotADirectory.pdf` (not directory path specified) +
    Expected: Similar to previous.


=== Open

. Open the pdf by the specified index in the list.

.. Prerequisites: The pdf files in the list are uncorrupted and they exists in the system.
.. Test case: `open 1`
    Expected: The first pdf is opened using the system default PDFReader. Details of the updated pdf shown in the status message. Timestamp in the status bar is updated.
.. `open 0` +
   Expected: No pdf is open. Error details shown in the status message. Status bar remains the same.
.. Other incorrect open commands to try: `open`, `open x` (where x is larger than the list size), `open y` (where y is any negative number)  +
   Expected: Similar to previous.

=== Rename a pdf file

.. Prerequisites: The pdfs in the list are uncorrupted and they exists in the system.
.. Test case: `rename 1 n/newName.pdf` +
    Expected: First pdf is renamed to `newName.pdf`. Details of the updated pdf shown in the status message. Timestamp in the status bar is updated.

.. Test case: `rename 1 n/pdf` +
    Expected: First pdf is not renamed. Error details shown in the status message. Status bar remains the same.
.. Other incorrect rename commands to try: `rename 1 validName.pdf` (no prefix), `rename x n/validName.pdf`(where x is larger than the list size),
`rename y n/validName.pdf` (where y is any negative number), `rename n/validName.pdf` (no index), `rename 1 wrong/validName.pdf` (wrong prefix)  +
    Expected: Similar to previous.

=== Tagging a pdf

. Tagging a pdf that is in the list.

.. Prerequisites: The pdf files in the list are uncorrupted and they exists in the system.
.. Test case: `tag 1 -a t/SEROCKS` +
    Expected: First pdf is tagged with SEROCKS. Details of the updated pdf shown in the status message. Timestamp in the status bar is updated.
    The first file in the file section GUI has the `SEROCKS` tag.
.. Other correct tag commands to try: `tag 1 -a t/SEROCKS t/CS2103T` (as tag supports for adding of multiple tags) +
    Expected: Similar to previous.

.. Test case: `tag 1 -r t/SEROCKS`
... If the tag don't exists: +
    Expected: The pdf is not tagged. Error details shown in the status message. Status bar remains the same.
... If the tag exists: +
    Expected: First pdf's tag is removed. Details of the updated pdf shown in the status message. Timestamp in the status bar is updated.

.. Test case: `tag 1 -r SEROCKS` +
    Expected: The pdf is not tagged. Error details shown in the status message. Status bar remains the same.
.. Other incorrect tag commands to try: `tag 1 -x t/SEROCKS` (invalid operation), `tag 1 -a t/` (no tag specified) +
    Expected: Similar to previous.

=== Deleting a pdf

. Deleting a pdf while all pdfs are listed

.. Prerequisites: List all pdfs using the `list` command. Multiple pdfs in the list.
.. Test case: `delete 1` +
   Expected: First pdf is deleted from the list. Details of the deleted pdf shown in the status message. Timestamp in the status bar is updated.
.. Test case: `delete 0` +
   Expected: No pdf is deleted. Error details shown in the status message. Status bar remains the same.
.. Other incorrect delete commands to try: `delete`, `delete x` (where x is larger than the list size), `delete y` (where y is any negative number)  +
   Expected: Similar to previous.

=== Move

. Moving a pdf to a new specified directory

.. Prerequisites: The pdf files in the list are uncorrupted and they exists in the system.
.. Test case: `move 1` +
    Expected: A GUI will show to allow you to select the directory that you want to move the first pdf to.
... If the directory indicated is different from the current directory of pdf +
    Expected: The pdf is moved to the new directory. Details of the deleted pdf shown in the status message. Timestamp in the status bar is updated.
... If the directory indicated is same from the current directory of the pdf +
    Expected: The first pdf is not moved. Error details shown in the status message. Status bar remains the same.

.. Test case: `move 1 d/validPathToDirectory`
... If the directory indicated is different from the current directory of pdf +
    Expected: The pdf is moved to the new directory. Details of the deleted pdf shown in the status message. Timestamp in the status bar is updated.
... If the directory indicated is same from the current directory of the pdf +
    Expected: The first pdf is not moved. Error details shown in the status message. Status bar remains the same.
    Expected: The first pdf is moved to the new directory. Details of the deleted pdf shown in the status message. Timestamp in the status bar is updated.

.. Test case: `move d/validPathToDirectory`
    Expected: No pdf is moved. Error details shown in the status message. Status bar remains the same.
 .. Other incorrect move commands to try: `move`, `move 1 d/` (no directory specified), `move 1 validPathToDirectory` (no directory prefix),
    `move 1 d/NotADirectory.pdf` (not directory path specified) +
    Expected: Similar to previous.

=== Deadline

. Setting deadline of the pdf

.. Prerequisites: The pdf files in the list are uncorrupted and they exists in the system.
.. Test case: `deadline 1 date/14-4-2019` +
    Expected: The first pdf is set with deadline 14-4-2019. Details of the edited pdf shown in the status message. Timestamp in the status bar is updated.
.. Other correct deadline commands to try: `deadline 1 done` (set that the task has been completed), `deadline 1 remove` (remove the deadline)

.. Test case: `deadline 1 date/20-20-2019` +
    Expected: No deadline is set to the first pdf. Error details shown in the status message. Status bar remains the same.
.. Other incorrect deadline commands to try: `deadline x date/4-4-2019` (where x is larger than the list size), `deadline y date/4-4-2019`
(where y is any negative number), `deadline 1 date/` (no date specified), `deadline 1 d` (wrong prefix), `deadline date` (no index specified)

=== Filter

. Filters the list of pdfs by the specified tag

.. Prerequisites: The pdf files in the list are uncorrupted and they exists in the system.
.. Test case: `filter t/SEROCKS` +
    Expected: All pdfs with the same tag will be shown in the filtered list. Details of the number of pdf is shown in the status message. Timestamp in the status bar is updated.
.. Other correct filter commands to try: `filter t/SEROCKS t/CS2103T` (more than 1 tag specified)
    Expected: All pdfs with either of the tags will be shown in the filtered list.

.. Test case: `filter t/` +
    Expected: The list is not filtered. Error details shown in the status message. Status bar remains the same.

=== Find

. Finds the list of pdfs with the specified keyword(s)

.. Prerequisites: The pdf files in the list are uncorrupted and they exists in the system.
.. Test case: `find algorithm` +
    Expected: All pdfs with the keyword as the name and in the file will be shown in the filtered list. Details of the the number of pdf listed is shown in the status message. Timestamp in the status bar is updated.
.. Other correct find commands to try: `find algorithm SEROCK` (more than one keyword) +
    Expected: All pdfs with at least one of the keywords as the name and in the file will be shown in the filtered list.

.. Test case: `find` +
    Expected: No pdf is filtered. Error details shown in the status message. Status bar remains the same.

=== Encrypt

. Encrypts the pdf by the specified index of the list with the specified password

.. Prerequisites: The pdf files in the list are uncorrupted, unencrypted and they exists in the system.
.. Test case: `encrypt 1 password/anyValidPassword` +
    Expected: The first pdf will be encrypted with the password `anyValidPassword`. Details of the encryption is shown in the status message. Timestamp in the status bar is updated.

.. Test case: `encrypt 1 password/` +
    Expected: The first pdf is not encrypted. Error details shown in the status message. Status bar remains the same.
.. Other incorrect encrypt commands to try: `encrypt 1 anyValidPassword` (no prefix), `encrypt 1 p/anyValidPassword` (wrong prefix),
`encrypt password/anyValidPassword` (no index)
    Expected: Similar to previous.

=== Decrypt

. Decrypts the pdf by the specified index of the list with the specified password.

.. Prerequisites: The pdf files in the list are uncorrupted, protected and they exists in the system.
.. Test case: `decrypt 1 password/anyValidPassword` +
    Expected: The first pdf will be encrypted with the password `anyValidPassword`. Details of the decryption is shown in the status message. Timestamp in the status bar is updated.

.. Test case: `decrypt 1 password/` +
    Expected: The first pdf is not encrypted. Error details shown in the status message. Status bar remains the same.
.. Other incorrect decrypt commands to try: `decrypt 1 anyValidPassword` (no prefix), `decrypt 1 p/anyValidPassword` (wrong prefix),
`decrypt password/anyValidPassword` (no index)
    Expected: Similar to previous.

=== Merge

. Merge 2 or more pdfs into 1 and adds the merged pdf to the back of the list.

.. Prerequisites: The pdf files in the list are uncorrupted, unpotected and they exists in the system, and at least 2 indexes are specified.
.. Test case: `merge 1 2` +
    Expected: The first and second pdfs are merged into one pdf and put at the back of the list. Details of the merge is shown in the status message. Timestamp in the status bar is updated.
.. Other correct merge commands to try: `merge 1 1 1 1 1` +
    Expected: The first pdf is merged 5 times into 1 pdf and the merged pdf is added to the back of the list.

.. Test case: `merge 0` +
    Expected: No merged pdf is produced. Error details shown in the status message. Status bar remains the same.
.. Other incorrect merge commands to try: `merge 1`, (only 1 index is specified), `merge 1 x` (where x is larger than the list size),
`merge 1 y` (where y is any negative number) +
    Expected: Similar to previous.

=== Saving data

. Dealing with missing/corrupted data files
.. When you have a corrupted data files in the application. You can follow the steps below:
... Enter `open INDEX` to test that the file is really uncorrupted and cannot be accessed from
the application
... Enter `delete INDEX` to remove the file from the application
... Enter `add f/PATHTOFILE.pdf` to add the file from the system to the application.<|MERGE_RESOLUTION|>--- conflicted
+++ resolved
@@ -630,17 +630,15 @@
 .Deadline Command Sequence Diagram
 image::DeadlineCommandSequenceDiagram.png[width="600"]
 
-<<<<<<< HEAD
 [TIP]
 After a deadline has been added to the PDF file specified, the date will be color coded according to days
 remaining from the current day until the deadline date.
-=======
+
 .Deadline Class Diagram
 image::DeadlineClassDiagram.png[width="200"]
 
 Step 1: From the main interface, the user chooses a file that they wish to set a deadline,
 enters the `deadline` command into the CLI Interface, following the outlined Syntax mentioned.
->>>>>>> cba03cdf
 
 ==== Considerations
 
