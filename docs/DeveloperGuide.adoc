--- conflicted
+++ resolved
@@ -248,80 +248,40 @@
 It extends `PdfBook` with an undo/redo history, stored internally as an `pdfBookStateList` and `currentStatePointer`.
 Additionally, it implements the following operations:
 
-<<<<<<< HEAD
-* `VersionedPdfBook#commit()` -- Saves the current address book state in its history.
-* `VersionedPdfBook#undo()` -- Restores the previous address book state from its history.
-* `VersionedPdfBook#redo()` -- Restores a previously undone address book state from its history.
-=======
 * `VersionedPdfBook#commit()` -- Saves the current pdf book state in its history.
 * `VersionedPdfBook#undo()` -- Restores the previous pdf book state from its history.
 * `VersionedPdfBook#redo()` -- Restores a previously undone pdf book state from its history.
->>>>>>> 2780baf0
 
 These operations are exposed in the `Model` interface as `Model#commitPdfBook()`, `Model#undoPdfBook()` and `Model#redoPdfBook()` respectively.
 
 Given below is an example usage scenario and how the undo/redo mechanism behaves at each step.
 
-<<<<<<< HEAD
-Step 1. The user launches the application for the first time. The `VersionedPdfBook` will be initialized with the initial address book state, and the `currentStatePointer` pointing to that single address book state.
+Step 1. The user launches the application for the first time. The `VersionedPdfBook` will be initialized with the initial pdf book state, and the `currentStatePointer` pointing to that single pdf book state.
 
 image::UndoRedoStartingStateListDiagram.png[width="800"]
 
-Step 2. The user executes `delete 5` command to delete the 5th pdf in the address book. The `delete` command calls `Model#commitPdfBook()`, causing the modified state of the address book after the `delete 5` command executes to be saved in the `pdfBookStateList`, and the `currentStatePointer` is shifted to the newly inserted address book state.
+Step 2. The user executes `delete 5` command to delete the 5th pdf in the pdf book. The `delete` command calls `Model#commitPdfBook()`, causing the modified state of the pdf book after the `delete 5` command executes to be saved in the `pdfBookStateList`, and the `currentStatePointer` is shifted to the newly inserted pdf book state.
 
 image::UndoRedoNewCommand1StateListDiagram.png[width="800"]
 
-Step 3. The user executes `add n/David ...` to add a new pdf. The `add` command also calls `Model#commitPdfBook()`, causing another modified address book state to be saved into the `pdfBookStateList`.
-=======
-Step 1. The user launches the application for the first time. The `VersionedPdfBook` will be initialized with the initial pdf book state, and the `currentStatePointer` pointing to that single pdf book state.
-
-image::UndoRedoStartingStateListDiagram.png[width="800"]
-
-Step 2. The user executes `delete 5` command to delete the 5th pdf in the pdf book. The `delete` command calls `Model#commitPdfBook()`, causing the modified state of the pdf book after the `delete 5` command executes to be saved in the `pdfBookStateList`, and the `currentStatePointer` is shifted to the newly inserted pdf book state.
-
-image::UndoRedoNewCommand1StateListDiagram.png[width="800"]
-
 Step 3. The user executes `add n/David ...` to add a new pdf. The `add` command also calls `Model#commitPdfBook()`, causing another modified pdf book state to be saved into the `pdfBookStateList`.
->>>>>>> 2780baf0
 
 image::UndoRedoNewCommand2StateListDiagram.png[width="800"]
 
 [NOTE]
-<<<<<<< HEAD
-If a command fails its execution, it will not call `Model#commitPdfBook()`, so the address book state will not be saved into the `pdfBookStateList`.
-
-Step 4. The user now decides that adding the pdf was a mistake, and decides to undo that action by executing the `undo` command. The `undo` command will call `Model#undoPdfBook()`, which will shift the `currentStatePointer` once to the left, pointing it to the previous address book state, and restores the address book to that state.
-=======
 If a command fails its execution, it will not call `Model#commitPdfBook()`, so the pdf book state will not be saved into the `pdfBookStateList`.
 
 Step 4. The user now decides that adding the pdf was a mistake, and decides to undo that action by executing the `undo` command. The `undo` command will call `Model#undoPdfBook()`, which will shift the `currentStatePointer` once to the left, pointing it to the previous pdf book state, and restores the pdf book to that state.
->>>>>>> 2780baf0
 
 image::UndoRedoExecuteUndoStateListDiagram.png[width="800"]
 
 [NOTE]
-<<<<<<< HEAD
-If the `currentStatePointer` is at index 0, pointing to the initial address book state, then there are no previous address book states to restore. The `undo` command uses `Model#canUndoPdfBook()` to check if this is the case. If so, it will return an error to the user rather than attempting to perform the undo.
-=======
 If the `currentStatePointer` is at index 0, pointing to the initial pdf book state, then there are no previous pdf book states to restore. The `undo` command uses `Model#canUndoPdfBook()` to check if this is the case. If so, it will return an error to the user rather than attempting to perform the undo.
->>>>>>> 2780baf0
 
 The following sequence diagram shows how the undo operation works:
 
 image::UndoRedoSequenceDiagram.png[width="800"]
 
-<<<<<<< HEAD
-The `redo` command does the opposite -- it calls `Model#redoPdfBook()`, which shifts the `currentStatePointer` once to the right, pointing to the previously undone state, and restores the address book to that state.
-
-[NOTE]
-If the `currentStatePointer` is at index `pdfBookStateList.size() - 1`, pointing to the latest address book state, then there are no undone address book states to restore. The `redo` command uses `Model#canRedoPdfBook()` to check if this is the case. If so, it will return an error to the user rather than attempting to perform the redo.
-
-Step 5. The user then decides to execute the command `list`. Commands that do not modify the address book, such as `list`, will usually not call `Model#commitPdfBook()`, `Model#undoPdfBook()` or `Model#redoPdfBook()`. Thus, the `pdfBookStateList` remains unchanged.
-
-image::UndoRedoNewCommand3StateListDiagram.png[width="800"]
-
-Step 6. The user executes `clear`, which calls `Model#commitPdfBook()`. Since the `currentStatePointer` is not pointing at the end of the `pdfBookStateList`, all address book states after the `currentStatePointer` will be purged. We designed it this way because it no longer makes sense to redo the `add n/David ...` command. This is the behavior that most modern desktop applications follow.
-=======
 The `redo` command does the opposite -- it calls `Model#redoPdfBook()`, which shifts the `currentStatePointer` once to the right, pointing to the previously undone state, and restores the pdf book to that state.
 
 [NOTE]
@@ -332,7 +292,6 @@
 image::UndoRedoNewCommand3StateListDiagram.png[width="800"]
 
 Step 6. The user executes `clear`, which calls `Model#commitPdfBook()`. Since the `currentStatePointer` is not pointing at the end of the `pdfBookStateList`, all pdf book states after the `currentStatePointer` will be purged. We designed it this way because it no longer makes sense to redo the `add n/David ...` command. This is the behavior that most modern desktop applications follow.
->>>>>>> 2780baf0
 
 image::UndoRedoNewCommand4StateListDiagram.png[width="800"]
 
@@ -626,11 +585,7 @@
 * Hints
 ** The link:{repoURL}/src/main/java/seedu/pdf/model/Model.java[`Model`] and the link:{repoURL}/src/main/java/seedu.pdf/model/PdfBook.java[`PdfBook`] API need to be updated.
 ** Think about how you can use SLAP to design the method. Where should we place the main logic of deleting tags?
-<<<<<<< HEAD
-**  Find out which of the existing API methods in  link:{repoURL}/src/main/java/seedu/pdf/model/PdfBook.java[`PdfBook`] and link:{repoURL}/src/main/java/seedu.pdf/model/pdf/Pdf.java[`Pdf`] classes can be used to implement the tag removal logic. link:{repoURL}/src/main/java/seedu/address/model/PdfBook.java[`PdfBook`] allows you to update a pdf, and link:{repoURL}/src/main/java/seedu/address/model/pdf/Pdf.java[`Pdf`] allows you to update the tags.
-=======
 **  Find out which of the existing API methods in  link:{repoURL}/src/main/java/seedu/pdf/model/PdfBook.java[`PdfBook`] and link:{repoURL}/src/main/java/seedu.pdf/model/pdf/Pdf.java[`Pdf`] classes can be used to implement the tag removal logic. link:{repoURL}/src/main/java/seedu/pdf/model/PdfBook.java[`PdfBook`] allows you to update a pdf, and link:{repoURL}/src/main/java/seedu/pdf/model/pdf/Pdf.java[`Pdf`] allows you to update the tags.
->>>>>>> 2780baf0
 * Solution
 ** Implement a `removeTag(Tag)` method in link:{repoURL}/src/main/java/seedu/pdf/model/PdfBook.java[`PdfBook`]. Loop through each pdf, and remove the `tag` from each pdf.
 ** Add a new API method `deleteTag(Tag)` in link:{repoURL}/src/main/java/seedu/pdf/model/ModelManager.java[`ModelManager`]. Your link:{repoURL}/src/main/java/seedu.pdf/model/ModelManager.java[`ModelManager`] should call `PdfBook#removeTag(Tag)`.
@@ -679,11 +634,7 @@
 +
 ****
 * Hints
-<<<<<<< HEAD
-** link:{repoURL}/src/main/java/seedu/pdf/commons/events/ui/NewResultAvailableEvent.java[`NewResultAvailableEvent`] is raised by link:{repoURL}/src/main/java/seedu.pdf/ui/CommandBox.java[`CommandBox`] which also knows whether the result is a success or failure, and is caught by link:{repoURL}/src/main/java/seedu/address/ui/ResultDisplay.java[`ResultDisplay`] which is where we want to change the style to.
-=======
 ** link:{repoURL}/src/main/java/seedu/pdf/commons/events/ui/NewResultAvailableEvent.java[`NewResultAvailableEvent`] is raised by link:{repoURL}/src/main/java/seedu.pdf/ui/CommandBox.java[`CommandBox`] which also knows whether the result is a success or failure, and is caught by link:{repoURL}/src/main/java/seedu/pdf/ui/ResultDisplay.java[`ResultDisplay`] which is where we want to change the style to.
->>>>>>> 2780baf0
 ** Refer to link:{repoURL}/src/main/java/seedu/pdf/ui/CommandBox.java[`CommandBox`] for an example on how to display an error.
 * Solution
 ** Modify link:{repoURL}/src/main/java/seedu/pdf/commons/events/ui/NewResultAvailableEvent.java[`NewResultAvailableEvent`] 's constructor so that users of the event can indicate whether an error has occurred.
@@ -695,11 +646,7 @@
 *** Do read the commits one at a time if you feel overwhelmed.
 ****
 
-<<<<<<< HEAD
-. Modify the link:{repoURL}/src/main/java/seedu/pdf/ui/StatusBarFooter.java[`StatusBarFooter`] to show the total number of people in the address book.
-=======
 . Modify the link:{repoURL}/src/main/java/seedu/pdf/ui/StatusBarFooter.java[`StatusBarFooter`] to show the total number of people in the pdf book.
->>>>>>> 2780baf0
 +
 **Before**
 +
@@ -712,17 +659,10 @@
 ****
 * Hints
 ** link:{repoURL}/src/main/resources/view/StatusBarFooter.fxml[`StatusBarFooter.fxml`] will need a new `StatusBar`. Be sure to set the `GridPane.columnIndex` properly for each `StatusBar` to avoid misalignment!
-<<<<<<< HEAD
-** link:{repoURL}/src/main/java/seedu/pdf/ui/StatusBarFooter.java[`StatusBarFooter`] needs to initialize the status bar on application start, and to update it accordingly whenever the address book is updated.
-* Solution
-** Modify the constructor of link:{repoURL}/src/main/java/seedu/pdf/ui/StatusBarFooter.java[`StatusBarFooter`] to take in the number of pdfs when the application just started.
-** Use link:{repoURL}/src/main/java/seedu/pdf/ui/StatusBarFooter.java[`StatusBarFooter#handlePdfBookChangedEvent(PdfBookChangedEvent)`] to update the number of pdfs whenever there are new changes to the addressbook.
-=======
 ** link:{repoURL}/src/main/java/seedu/pdf/ui/StatusBarFooter.java[`StatusBarFooter`] needs to initialize the status bar on application start, and to update it accordingly whenever the pdf book is updated.
 * Solution
 ** Modify the constructor of link:{repoURL}/src/main/java/seedu/pdf/ui/StatusBarFooter.java[`StatusBarFooter`] to take in the number of pdfs when the application just started.
 ** Use link:{repoURL}/src/main/java/seedu/pdf/ui/StatusBarFooter.java[`StatusBarFooter#handlePdfBookChangedEvent(PdfBookChangedEvent)`] to update the number of pdfs whenever there are new changes to the pdfbook.
->>>>>>> 2780baf0
 ** For tests, modify link:{repoURL}/src/test/java/guitests/guihandles/StatusBarFooterHandle.java[`StatusBarFooterHandle`] by adding a state-saving functionality for the total number of people status, just like what we did for save directory and sync status.
 ** For system tests, modify link:{repoURL}/src/test/java/systemtests/PdfBookSystemTest.java[`PdfBookSystemTest`] to also verify the new total number of pdfs status bar.
 ** See this https://github.com/se-edu/addressbook-level4/pull/803[PR] for the full solution.
@@ -736,11 +676,7 @@
 [TIP]
 Do take a look at <<Design-Storage>> before attempting to modify the `Storage` component.
 
-<<<<<<< HEAD
-. Add a new method `backupPdfBook(ReadOnlyPdfBook)`, so that the address book can be saved in a fixed temporary directory.
-=======
 . Add a new method `backupPdfBook(ReadOnlyPdfBook)`, so that the pdf book can be saved in a fixed temporary directory.
->>>>>>> 2780baf0
 +
 ****
 * Hint
