= PDF++ User Guide
:site-section: UserGuide
:toc: left
:toc-title:
:sectnums:
:imagesDir: images
:stylesDir: stylesheets
:xrefstyle: full
:experimental:
ifdef::env-github[]
:tip-caption: :bulb:
:note-caption: :information_source:
endif::[]
:repoURL: https://github.com/cs2103-ay1819s2-t12-4/main

By: `Team T12-4`      Since: `Feb 2019`      Licence: `MIT`

== Introduction

=== PDF++ ?

PDF++ is a desktop application that is meant for anyone who wants or needs a convenient tool that helps you manage all the documents in your computer.
This application can be used by both *Text Input (TI)* and a Graphical *User Interface (GUI)*
hence, both technical users and casual users can enjoy a comfortable experience using our program. All features provided by our application can be used via the *TI* and relevant feedback, based on your command, will be displayed in the Response Area of the application.

[NOTE]
The current version of PDF++ supports PDF documents only. However, it is projected
to support for all file types in the future.

=== Proper Usage of PDF++
As PDF++ aims to replace your existing File Management System, all operations should be done
through the application. In order to ensure smooth user experience, you should not perform any
operation, such as removing, renaming or replacing, on the files that was previously added into
the application outside of the application.

Furthermore, due to the properties of the Operating Systems, no operation can be performed on the
files that are opened. Please ensure that your files are not opened before executing the command.

This File Management System plans to enhance your typical experience managing your documents and
it strives to be the last document manager you will ever need. It includes a multitude of
functions in elevating your PDF reading and management experience. There are many features offered by our application that you can refer to in the table of contents on the left side of this screen with many more to come! Are you fascinated by PDF++? What are you waiting for?
Jump to the <<Quick Start>> to get started. Enjoy!

== Quick Start

.  Ensure you have Java version `9` or later installed in your Computer.
.  Download the latest `pdfplusplus.jar` link:{repoURL}/releases[here].
.  Copy the file to the folder you want to use as the home folder for your PDF++.
.  Double-click the file to start the app. The GUI should appear in a few seconds.
+
image::UGAppOverview.png[width="800"]
image::UGPdfCard.png[width="500"]
+
.  Type any commands in the Input Area, also known as the Command Box, highlighted by the Orange area and press kbd:[Enter] to execute it. +
e.g. typing *`help`* in the command box and pressing kbd:[Enter] will open this PDF++ User Guide.
.  Some example commands you can try:

* *`list`* : lists all files in PDF++
* **`add`**`f/C:\Users\Raj\Documents\myfile.pdf` : adds a PDF file named `myfile`
from the mentioned directory to the PDF++ list.
* **`delete`**`index` : deletes the file indexed at `index` of the list and all relevant information from PDF++.
* *`exit`* : exits the app

.  Refer to <<Features>> for details of each command.

[[Features]]
== Features

CAUTION: Please ensure that you have the permissions to Read, Write and
Execute the files that you wish to manage through our application. Please use
a web search, like Google, to assist you in identifying if you possess the
permissions. If you are lacking these permissions our application may not be
able to carry out the actions specified by you.

WARNING: Please do not manipulate the files once you have added them to our
application. Unforeseen actions such as moving, renaming and others might result
in unexpected behaviour by the application. Our application is meant to replace
the need for you to perform these actions manually on your files yourselves.

====
*Command Format*

* Words in `UPPER_CASE` are the additional information that you need to input e.g. in `add f/FILENAME`, `FILENAME` is a parameter which can be used as `add f/myfile`.
* Items with `…`​ after them can be used multiple times or zero times e.g. `t/TAG...` can be left blank or used multiple times, `t/TagA t/TagB t/TagC` etc.
* ALL Commands are to be entered in the Input Area that is highlighted in Orange.
* ALL Responses to your input Commands will be displayed in the Output area that is highlighted in blue.
====
=== Viewing help : `help`

Format: `help` +
The help command displays this current page for any references you may need or questions that you may require answers to.

=== Adding a file: `add`

The add command allows you to add a file through TI into to the application, or through the GUI. +
The added file will appear in the Files Section, highlighted in green, shown above. +

NOTE: Files with the same name can be added to our application provided that
they are not in the same directory. Just as any Operating System would allow the
existence of files with the same name in different directories.

The Add feature has the following syntax:

[.big]#`add`#

[.big]#`add f/<PATH_TO_FILE> t/<TAG>...`#

* `f/` refers to the command immediately following after this prefix is a file
* `<PATH_TO_FILE>` refers to the path to the `Pdf` you wish to add
* `<TAG>...` refers to the new `Tag` you wish to add. Leave this portion empty if you
do not wish to tag this file.
* Entering `add` without `<INDEX>` or  `<NEWDIRECTORY>` will open the default file
selection GUI for the user to add the file directly.

[NOTE]
Please ensure that you have entered the full `PATH_TO_FILE`. Please refer to
`Step-by-Step Guide -- add` below for detailed explanation.

==== Feature breakdown
Illustrated below is a sample usage scenario that provides a clear view to the inner
workings of the Add feature.

Step 1: The user launches the application with either an existing set of `Pdf` or a new
sample set of `Pdf` stored within as shown below.

image::AddFeatureStep1Default.png[width="600"]

Step 2: The user navigates to the folder with the file and copy the directory.

* __For Windows__
Once the user has navigated to the folder, click on the address bar and copy

image::AddFeatureStep2CopyDirectory.png[width="600"]

* __For Mac__

Step 3: The user enters the `add` command into the CLI interface, following the
outlined syntax as illustrated below.

[NOTE]
Your users must type the file name **after** the directory copied at __Step 2__

image::AddFeatureStep3UserInput.png[width="600"]

[NOTE] you can enter `add` and hit enter, to open up a GUI for you to select the file you
wish to add.

Step 4: Upon hitting enter to execute the command, the *AddCommandParser* parses the input
into several components that are required to be executed by the *AddCommand*.

Upon parsing, the parser then creates a new *AddCommand* that will be executed according to
the your input.

Step 5: Upon receiving the necessary information from the parser, the `AddCommand` first
begins by checking for validity as shown below.

* Duplicate `Pdf` found in PDF++

image::AddFeatureStep5DuplicateFound.png[width="600"]

* `Pdf` does not exist in directory

image::AddFeatureStep5PdfNotFound.png[width="600"]

* `Pdf` found and no duplication in PDF++

image::AddFeatureStep5Sucess.png[width="600"]

Step 6: If the validity check and the individual property check passes, the file is then
added to PDF++

[NOTE]
As of v1.2, the Add feature is only capable of adding 1 `Pdf` file at a time. By v2.0,
the feature will support adding multiple files.

* The file must be a PDF file (with .pdf extension).

Example:

* `add f/C:\Users\Raj\Documents\Tutorial3.pdf` [Windows Operating System]
* `add f//Users/raj/Desktop/CS2101 Lecture.pdf` [Mac / Linux Operating System]
* `add` [Any Operating System]

=== Listing all files : `list`

The list command shows you a list of all files that are tracked by the application. +
The files will be displayed in the Files Section of the application, highlighted in green. +

Format: `list`

=== Sorting all files : `sort`

The sort command allows you to sort all the files in the application based on the input criteria. +
Hence you may be able to, for example, sort the files by their name in ascending or descending order. +

Format: `sort CRITERIA ORDER`

****
* CRITERIA: `name`, `deadline`, `size`. +
* ORDER: `up` or `down` corresponding to an ascending or descending order
****

Example:

* `sort name up` +
* `sort deadline down` +
* `sort size up` +

=== Opening a file : `open`

The open command allows you to open an existing file, specified by the index of the file that is next to the name of the file in the Files Section, highlighted in green. +
The selected file will then be opened with any application that you have set as the default for +
your computer. +

Format: `open INDEX`

Example:

* `open 3` +

=== Renaming a file : `rename`

The rename command allows you to change the name of a file, specified by thr index of the file that is next to the name of the file in the Files Section, highlighted in green. +

The rename command has the following syntax:

[.big]#`rename <INDEX> n/<NEWNAME> t/<NEWTAG1>...`#

* `<INDEX>` refers to the index of the file that you wish to edit.
* `n/` indicates that you are editing the name of the file
* `<NEWNAME>` refers to the new value that you would like to set the file _Name_ to.
* `<NEWTAG...>` refers to the new _Tag_ you wish to add. Leave this portion empty if you
do not wish to tag this file.

Example:
* `rename 1 n/newname.pdf`

****
* NAME: Must end with `.pdf` +
* NAME: Must be a name that your Operating System deems valid.
* OUTPUT: If the rename is invalid, our application will notify you in the output area, +
highlighted in blue.
****

[NOTE]
The index value can be referenced from the list in the main application, or from the
result of the `Filter`, `Find` or `List` feature.

==== Feature Breakdown
Step 1: The user launches an application with either an existing set of `Pdf` or a
new sample set of `Pdf` stored within as shown below.

image::EdiFeatureStep1Default.png[width="600"]

Step 2: The user chooses a `Pdf` that they wish to edit, in this case `g.pdf`, and
enters the `rename` command into the CLI Interface, following the outlined Syntax as
illustrated below.

image::EditFeatureUserInput.png[width="600"]

Step 3: Upon hitting enter to execute the command, the *EditCommandParser* parses
the input into relevant objects that are required to be executed by the *EditCommand*
object. Upon parsing, the parser then creates a new *EditCommand* that will execute the
user's input.

Step 4: Upon receiving the necessary information from the parser, the *EditCommand* first
begins by checking for validity as shown below.

image::EditFeatureNoDuplicate.png[width="700"]

image::EditFeatureDuplicate.png[width="700"]

Step 5: If the validity check and the individual property check passes, the file is then
effectively renamed within PDF++ and in the actual directory, thus resulting in an output
as shown below.

image::EditFeatureFinalOutput.png[width="600"]

[NOTE]
As of V1.2, the Edit Feature removes any existing `Tag` s and replaces them with those
input by the user (If any). By `V1.4` The user will be able to select tags he wishes
to remove or add.

=== Tagging a file : `tag`

The tag command allows you to add or remove a tag to a file, specified by the index of the file that is next to the name of the file in the Files Section, highlighted in green. +
The prefixes `-a` refers to "add" and `-r` refers to "remove". +

Format: `tag INDEX -a [t/TAG]...` [To add a tag] +
Format: `tag INDEX -r [t/TAG]...` [To remove a tag]

Example:

* `tag 1 -a t/CS2103T t/SE`
* `tag 2 -r t/tutorials`

****
* TAG: Tags must be a continuous word without spaces
* TAG: Can only contain alphanumeric characters.
* TAG: You can only remove a tag that you have previously added.
****

=== Deleting a file : `delete`

The delete command lets you to delete a file from the application and/or your computer. +
In order to delete the file completely from the computer, you must specify the `hard` parameter to the `delete` command.
The file that is to be deleted must be specified by the index of the file that is next to the name of the file in the Files Section, highlighted in green. +

Format: `delete INDEX`
Format: `delete INDEX hard`

Example:

* `delete 4` +
* `delete 3 hard` +

=== Moving a file : `move`

The move command allows you to move a file, specified by the index of the file that is next to the name of the file in the Files Section, highlighted in green. +
The file can be moved from its current directory on your computer to another directory on your computer. +
The move file also has a User Interface Option to allow for an easier file moving experience. +

Format: `move INDEX d/DIRECTORY`

Example:

* `move 1 d/C:\User\Jeremy\Downloads` [Windows Operating System]
* `move 1 d//Users/jet/Documents/Important` [Mac / Linux Operating System]
* `move 1` [Any Operating System]

=== Exiting the program : `exit`

This command lets you exit the program. +
Format: `exit`

=== Retrieving information about a file: `select`

Select a file to see a more information about file.

Alternatively, clicking the file in the Files Section, highlighted in green, allows you to view more information pertaining to that file. +
This information will be displayed in the Upcoming Deadlines Area, highlighted in red. +

Format: `select INDEX`

Example: `select 3`

=== Setting a deadline for the file : `deadline`

Set or remove a deadline for the a file, specified by the index of the file that is next to the name of the file in the Files Section, highlighted in green. +
A file's deadline is located under its name and has 4 colours to indicate the amount of time you have before it is due. +

The colour Green, indicates that there is more `7` days till the deadline is due, as shown below. +

image::UGDeadlineFar.png[width="300"]

The colour Orange, indicates that you have `7` or less days till it is due. As shown below. +

image::UGDeadlineNear.png[width="300"]

The colour Red, indicates that you have reached or failed to complete the task by the due date, as shown below +

image::UGDeadlineDue.png[width="300"]

The colour Blue indicates that you have completed the set task. +

image::UGDeadlineDone.png[width='300']

All deadlines are also displayed in the Deadlines Section of the application highlighted by Red. +

Format: `deadline INDEX date/DATE` [To Set a Deadline] +
Format: `deadline INDEX done` [To Complete a Deadline] +
Format: `deadline INDEX remove` [To remove a Deadline] +

Examples:

* `deadline 1 date/20-02-2019` +
* `deadline 1 done` +
* `deadline 1 remove` +

WARNING: The date must be in the format of dd-mm-yyyy. +

=== Filter files by tags: `filter`

The filter command shows you only the files that contain the tags specified in the `filter` command. +

Format: `filter t/TAG...`

Examples:

* `filter t/JobApplication` +
* `filter t/Lecture t/Week10`

****
* The search is case insensitive. e.g `lecture` will match `LECTURE`
* The order of the tags does not matter. e.g. `Lecture Week_1` will match `Week_1 Lecture`
* Only full words will be matched e.g. `Urgent` will not match `UrgentFiles`
* File matching at least one keyword will be returned
****

<<<<<<< HEAD
// tag::fileprotection[]
=======
[#find-feature]
=== Finding Content: `find`

The find command allows you to `find` for files that contain a keyword or phrase
OR `find` files which contain the entered keyword or phrase inside it.

[#find-format]
Format: `find KEYWORD`

Examples:

* `find Introduction` +
* `find Author: George RR Martin`

==== Step-By-Step Guide
If, for example, you wish to locate the files that contain the word `Introduction`
in its name or files that contain the word `Introduction` in its internal content.
You may carry out the following steps in-order to get your desired list of files.

* When you open the application, the image below illustrates the screen you might see initially.

[NOTE]
Files you observe may be different and depends on the actions you have previously carried out on our application

image::UGFindFeatureImage1.png[width="600"]

* As shown by the image, your application should contain an existing list of files.
* Next you are to key in the `find` command followed by the keyword as illustrated by the command
<<find-feature, format>>.
* Finally, press kbd:[Enter] and give the application a short time to sieve through all the files
it manages and locate the relevant ones for you.
* Once the application is done with the task, the following screen should be visible to you.

image::UGFindFeatureImage2.png[width="600"]

* As seen in the image, the files that are relevant to your search will be displayed on the top
left. These files are those that contain the keyword `Introduction` in its name, and files which
contain the keyword within its content.

* The application also shows you other useful information such as, the number of files that
match the criteria you enetered into the application.

* And with that you have successfully utilized the `find` feature.

[CAUTION]
When there are many files tracked by the application or if the files tracked by the application
are contain many pages, the `find` command might take a little longer to operate. Hence if your
operating system warns you that the application is not responding, please give the application some time
to finish its operation.

[WARNING]
As part of a security measure, all files that are encrypted will not be subject to the `find` command.
This will prevent any information about your secure files from being leaked.

//tag::dataencryption[]
>>>>>>> 48c7cdd2
=== File Protection: `encrypt` & `decrypt`

PDF++ offers native support for file protection.
The command `encrypt` allows you to protect your files with a password such that
they cannot be accessed without a password that you had specified.
Similarly, the command `decrypt` allows you to remove the password that
you had set for the file.

[NOTE]
The terms `protect` and `encrypt` have the same meaning and will be used
interchangeably.

The *Encrypt* and *Decrypt* feature has the following syntax:

Encryption: `encrypt INDEX password/PASSWORD`

Decryption: `decrypt INDEX password/PASSWORD`

* `INDEX` refers to the index of the file on the list that you wish to encrypt/decrypt.
it must be

1. A positive number, and
2. A number within the range of number of documents in PDF++.

** For example, if there are 2 documents in the app,

*** Valid index: 1, 2
*** Invalid index: -1, 0, "NotANumber"

* `password/` refers to the command immediately following after this prefix is the password
of the file

* `PASSWORD` refers to the password
1. you wish to encrypt your file with, or
2. of the encrypted file that you wish to decrypt

Examples:

* `encrypt 2 password/ThisIsNotASecurePassword`
* `decrypt 2 password/ThisIsNotASecurePassword`

Please refer to <<Encryption Guide>> or <<Decryption Guide>>
for help in using these features.

==== Encryption Guide
Illustrated below is a sample usage scenario that provides a clear view to the inner workings
of the Encrypt feature.

Step 1: The user launches the application with either

1. an empty list, or
2. an existing set of `Pdf` as shown below

Please refer to <<Adding a file: `add`>> for guide
in how you can add your files into PDF++ that you wish to encrypt.

image::EncryptFeatureStep1Default.png[width="600"]

Step 2: You select the file that you wish to encrypt via the INDEX on the list.

image::EncryptFeatureStep2Index.png[width="600"]

Step 3: Enter the `encrypt` command into the text box, following the outlined syntax as
illustrated below.

image::EncryptFeatureStep3UserInput.png[width="600"]

Step 4: Upon hitting kbd:[enter] to execute the command, the `EncryptCommandParser`
breaks down the input into several components that are required to be
executed by the `EncryptCommand`.

Upon analysing the input, the parser then creates a new `EncryptCommand` that will be executed according
to your input.

Step 5: Upon receiving the necessary information from the parser, which includes the INDEX and
PASSWORD, the `EncryptCommand` first checks if the INDEX is valid.

* `INDEX` is not a number.

image::EncryptFeatureStep5NotANumberIndex.png[width="600"]

* `INDEX` is not within the number of documents in the list.

image::EncryptFeatureStep5IndexOutOfBound.png[width="600"]

Then checks if the PASSWORD is valid.

* `PASSWORD` is empty or a space.

image::EncryptFeatureStep5InvalidPassword.png[width="600"]

* `INDEX` and `PASSWORD` are both valid. The file you selected will be encrypted with the
password you specified.

[NOTE]
Upon successful encryption, there will be a lock icon at the bottom right of the card
to indicate that the file is an encrypted file.

image::EncryptFeatureStep5Success.png[width="600"]

Step 6: If the command passes the validity check, the file you have selected is encrypted.
You can open your file to see the result. Please refer to
<<Opening a file : `open`>> for the `open` feature.

<<<<<<< HEAD
image::EncryptFeatureStep6Open.png[width="600"]

==== Decryption Guide
=======
==== Step-by-Step Guide -- decrypt
>>>>>>> 48c7cdd2
Illustrate below is a sample usage scenario that provides a clear view to the inner workings
of the Decrypt feature.

[TIP]
`decrypt` feature is very similar to `encrypt` feature.

[NOTE]
`decrypt` feature will not work on files that are not encrypted.

Step 1: The user launches the application with either

1. an empty list, or
2. an existing set of `Pdf` as shown below

Please refer to <<Adding a file: `add`>> for guide
in how you can add your files into PDF++ that you wish to encrypt.

image::DecryptFeatureStep1Default.png[width="600"]

Step 2: You select the file that you wish to decrypt via the INDEX on the list.

image::DecryptFeatureStep2Index.png[width="600"]

Step 3: Enter the `decrypt` command into the text box, following the outlined syntax as
illustrated below.

image::DecryptFeatureStep3UserInput.png[width="600"]

Step 4: Upon hitting kbd:[enter] to execute the command, the `DecryptCommandParser`
breaks down the input into several components that are required to be
executed by the `DecryptCommand`.

Upon analysing the input, the parser then creates a new `DecryptCommand` that will be executed according
to your input.

Step 5: Upon receiving the necessary information from the parser, which includes the INDEX and
PASSWORD, the `DecryptCommand` first checks if the INDEX is valid.

* `INDEX` is not a number.

image::DecryptFeatureStep5NotANumberIndex.png[width="600"]

* `INDEX` is not within the number of documents in the list.

image::DecryptFeatureStep5IndexOutOfBound.png[width="600"]

Then checks whether the file specified is encrypted

* File is not encrypted.

image::DecryptFeatureStep5NotEncrypted.png[width="600"]

Finally, checks if the PASSWORD is valid.

* `PASSWORD` is invalid
[NOTE]
Please enter the password of the encrypted file. You will not be able to decrypt the file
without the password.

image::DecryptFeatureStep5InvalidPassword.png[width="600"]

* `INDEX` and `PASSWORD` are both valid, and the file is encrypted.
The file you selected will be decrypted with the
password you specified.

image::DecryptFeatureStep5Sucess.png[width="600"]

Step 6: If the command passes the validity check, the file you have selected is decrypted.
You can open your file to see the result. Please refer to
<<Opening a file : `open`>> for the `open` feature.

// end::fileprotection[]

=== Merging Files: `merge`
With the `merge` command , you can merge two or more files into a new single file.

The Merge feature has the following syntax:

[.big]#`merge <INDEX1> <INDEX2> ...`#

* `<INDEX>` refers to the index of the `Pdf` that you wish to merge.
* Minimum of two indices have to be provided for the merge to be performed, up to as many
indices as desired.
* It is possible to repeat an index; the PDF would simply merge with a copy of itself.

[NOTE]
The index value can be referenced from the list in the main application, or from the
result of the `Filter`, `Find` or `List` feature.

==== Feature breakdown
Illustrated below is a sample usage scenario that provides a clear view to the inner
workings of the `merge` feature.

Step 1: From the main interface of the application, the user chooses the file(s) that
they wish to merge, and enters the `merge` command into the CLI Interface, following
the outlined Syntax as illustrated below.

image::MergeFeatureStep1.png[width="600"]

Step 2: After executing the command, the *MergeCommandParser* parses the input into
relevant objects that are required to be executed by the *MergeCommand* object. In
particular, it ensures that there are two or more arguments passed as described in the
above Syntax. Upon parsing, the parser then creates a new *MergeCommand* that will execute
the user's input.

In this case, the above two files will be merged, with the _"CS2103T_PDF++_UG_Intro.pdf"_
file appended behind the other file.

Step 3: The *MergeCommand* is then executed. During the execution, there are several levels
of validation that, failing which would stop the execution and throw an exception.
Here are the different cases:

Step 4: Successful execution of the command would return a *CommandResult* object and create the
a new file with the merged content. The new name of the merged file follows the format: "merged[hashcode].pdf". This is to ensure
unique file name. The hashcode in the name will be modified if name already exists.

Examples:

* `merge 1 2 3`
* `merge 1 2 1`
* `merge 1 1`

[NOTE]
If the combined file size is > 100MB, the operation will take more than a minute to execute. Please
give the application some time to completely execute the operation.

****
* A minimum of 2 files must be specified by their indexes
* The same file can be merged with itself, hence creating a new file that is composed of the same file twice.
* The newly created file will be stored in the directory of the `INDEX` that was first specified.
****


=== Saving the data

PDF++ data are saved in the hard disk automatically after any command that changes the data. +
There is no need to save manually.


== Command Summary

* *Add* `add f/PATH_TO_FILE` +
e.g. `add f/C:\Users\Raj\Documents\Tutorial3.pdf`
* *Rename* `rename INDEX n/NEW_NAME` +
e.g. `rename 2 n/Resume.pdf`
* *List* : `list`
* *Open* : `open INDEX`
e.g. `open 3`
* *Delete* : `delete INDEX` +
e.g. `delete 4`
* *Move* : `move INDEX d/LOCATION`
e.g. `move 3 d/C:\User\Jeremy\Downloads`
* *Tag* : `tag -a INDEX t/TAG…` or `tag -r INDEX t/TAG` +
e.g. `tag 3 -a t/DijkstraGraph t/Tutorial`, `tag 1 -r t/Homework`
* *Filter* : `filter t/KEYWORD...` +
e.g. `filter t/GraphsDFS`
* *Deadline* : `deadline INDEX date/DATE` or `deadline INDEX done` or `deadline INDEX remove` +
e.g. `deadline 3 date/20-02-2019` , `deadline 2 done`, `deadline 2 remove`
* *Select* : `select INDEX` +
e.g. `select 3`
* *Encrypt* : `encrypt INDEX password/PASSWORD` +
e.g. `encrypt 2 password/superPASSWORD`
* *Decrypt* : `decrypt INDEX password/PASSWORD` +
e.g. `decrypt 2 password/superPASSWORD`
* *Merge* : `merge INDEX INDEX...` +
e.g `merge 1 2 1`
* *Sort* : `sort CRITERIA ORDER` +
e.g `sort name down`, `sort deadline up`, `sort size down`
* *Help* : `help`
* *Exit* : `exit`

== Glossary
* *INDEX* : The number that references a file managed by the application.
* *Command* : Keyword that tells the application what to do.
* *GUI* : Graphical User Interface
* *TI* : Text Input<|MERGE_RESOLUTION|>--- conflicted
+++ resolved
@@ -397,9 +397,7 @@
 * File matching at least one keyword will be returned
 ****
 
-<<<<<<< HEAD
 // tag::fileprotection[]
-=======
 [#find-feature]
 === Finding Content: `find`
 
@@ -440,7 +438,7 @@
 contain the keyword within its content.
 
 * The application also shows you other useful information such as, the number of files that
-match the criteria you enetered into the application.
+match the criteria you entered into the application.
 
 * And with that you have successfully utilized the `find` feature.
 
@@ -455,7 +453,6 @@
 This will prevent any information about your secure files from being leaked.
 
 //tag::dataencryption[]
->>>>>>> 48c7cdd2
 === File Protection: `encrypt` & `decrypt`
 
 PDF++ offers native support for file protection.
@@ -560,13 +557,12 @@
 You can open your file to see the result. Please refer to
 <<Opening a file : `open`>> for the `open` feature.
 
-<<<<<<< HEAD
 image::EncryptFeatureStep6Open.png[width="600"]
 
 ==== Decryption Guide
-=======
+
 ==== Step-by-Step Guide -- decrypt
->>>>>>> 48c7cdd2
+
 Illustrate below is a sample usage scenario that provides a clear view to the inner workings
 of the Decrypt feature.
 
